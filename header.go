// Copyright 2010 The Go Authors. All rights reserved.
// Use of this source code is governed by a BSD-style
// license that can be found in the LICENSE file.

package http

import (
	"io"
<<<<<<< HEAD
=======
	"net/http/httptrace"
	"net/http/internal/ascii"
>>>>>>> 959540ca
	"net/textproto"
	"sort"
	"strings"
	"sync"
	"time"

	"github.com/ooni/oohttp/httptrace"
)

// A Header represents the key-value pairs in an HTTP header.
//
// The keys should be in canonical form, as returned by
// CanonicalHeaderKey.
type Header map[string][]string

// Add adds the key, value pair to the header.
// It appends to any existing values associated with key.
// The key is case insensitive; it is canonicalized by
// CanonicalHeaderKey.
func (h Header) Add(key, value string) {
	textproto.MIMEHeader(h).Add(key, value)
}

// Set sets the header entries associated with key to the
// single element value. It replaces any existing values
// associated with key. The key is case insensitive; it is
// canonicalized by textproto.CanonicalMIMEHeaderKey.
// To use non-canonical keys, assign to the map directly.
func (h Header) Set(key, value string) {
	textproto.MIMEHeader(h).Set(key, value)
}

// Get gets the first value associated with the given key. If
// there are no values associated with the key, Get returns "".
// It is case insensitive; textproto.CanonicalMIMEHeaderKey is
// used to canonicalize the provided key. To use non-canonical keys,
// access the map directly.
func (h Header) Get(key string) string {
	return textproto.MIMEHeader(h).Get(key)
}

// Values returns all values associated with the given key.
// It is case insensitive; textproto.CanonicalMIMEHeaderKey is
// used to canonicalize the provided key. To use non-canonical
// keys, access the map directly.
// The returned slice is not a copy.
func (h Header) Values(key string) []string {
	return textproto.MIMEHeader(h).Values(key)
}

// get is like Get, but key must already be in CanonicalHeaderKey form.
func (h Header) get(key string) string {
	if v := h[key]; len(v) > 0 {
		return v[0]
	}
	return ""
}

// has reports whether h has the provided key defined, even if it's
// set to 0-length slice.
func (h Header) has(key string) bool {
	_, ok := h[key]
	return ok
}

// Del deletes the values associated with key.
// The key is case insensitive; it is canonicalized by
// CanonicalHeaderKey.
func (h Header) Del(key string) {
	textproto.MIMEHeader(h).Del(key)
}

// Write writes a header in wire format.
func (h Header) Write(w io.Writer) error {
	return h.write(w, nil)
}

func (h Header) write(w io.Writer, trace *httptrace.ClientTrace) error {
	return h.writeSubset(w, nil, trace)
}

// Clone returns a copy of h or nil if h is nil.
func (h Header) Clone() Header {
	if h == nil {
		return nil
	}

	// Find total number of values.
	nv := 0
	for _, vv := range h {
		nv += len(vv)
	}
	sv := make([]string, nv) // shared backing array for headers' values
	h2 := make(Header, len(h))
	for k, vv := range h {
		n := copy(sv, vv)
		h2[k] = sv[:n:n]
		sv = sv[n:]
	}
	return h2
}

var timeFormats = []string{
	TimeFormat,
	time.RFC850,
	time.ANSIC,
}

// ParseTime parses a time header (such as the Date: header),
// trying each of the three formats allowed by HTTP/1.1:
// TimeFormat, time.RFC850, and time.ANSIC.
func ParseTime(text string) (t time.Time, err error) {
	for _, layout := range timeFormats {
		t, err = time.Parse(layout, text)
		if err == nil {
			return
		}
	}
	return
}

var headerNewlineToSpace = strings.NewReplacer("\n", " ", "\r", " ")

// stringWriter implements WriteString on a Writer.
type stringWriter struct {
	w io.Writer
}

func (w stringWriter) WriteString(s string) (n int, err error) {
	return w.w.Write([]byte(s))
}

type keyValues struct {
	key    string
	values []string
}

// A headerSorter implements sort.Interface by sorting a []keyValues
// by key. It's used as a pointer, so it can fit in a sort.Interface
// interface value without allocation.
type headerSorter struct {
	kvs []keyValues
}

func (s *headerSorter) Len() int           { return len(s.kvs) }
func (s *headerSorter) Swap(i, j int)      { s.kvs[i], s.kvs[j] = s.kvs[j], s.kvs[i] }
func (s *headerSorter) Less(i, j int) bool { return s.kvs[i].key < s.kvs[j].key }

var headerSorterPool = sync.Pool{
	New: func() interface{} { return new(headerSorter) },
}

// sortedKeyValues returns h's keys sorted in the returned kvs
// slice. The headerSorter used to sort is also returned, for possible
// return to headerSorterCache.
func (h Header) sortedKeyValues(exclude map[string]bool) (kvs []keyValues, hs *headerSorter) {
	hs = headerSorterPool.Get().(*headerSorter)
	if cap(hs.kvs) < len(h) {
		hs.kvs = make([]keyValues, 0, len(h))
	}
	kvs = hs.kvs[:0]
	for k, vv := range h {
		if !exclude[k] {
			kvs = append(kvs, keyValues{k, vv})
		}
	}
	hs.kvs = kvs
	sort.Sort(hs)
	return kvs, hs
}

// WriteSubset writes a header in wire format.
// If exclude is not nil, keys where exclude[key] == true are not written.
// Keys are not canonicalized before checking the exclude map.
func (h Header) WriteSubset(w io.Writer, exclude map[string]bool) error {
	return h.writeSubset(w, exclude, nil)
}

func (h Header) writeSubset(w io.Writer, exclude map[string]bool, trace *httptrace.ClientTrace) error {
	ws, ok := w.(io.StringWriter)
	if !ok {
		ws = stringWriter{w}
	}
	kvs, sorter := h.sortedKeyValues(exclude)
	var formattedVals []string
	for _, kv := range kvs {
		for _, v := range kv.values {
			v = headerNewlineToSpace.Replace(v)
			v = textproto.TrimString(v)
			for _, s := range []string{kv.key, ": ", v, "\r\n"} {
				if _, err := ws.WriteString(s); err != nil {
					headerSorterPool.Put(sorter)
					return err
				}
			}
			if trace != nil && trace.WroteHeaderField != nil {
				formattedVals = append(formattedVals, v)
			}
		}
		if trace != nil && trace.WroteHeaderField != nil {
			trace.WroteHeaderField(kv.key, formattedVals)
			formattedVals = nil
		}
	}
	headerSorterPool.Put(sorter)
	return nil
}

// CanonicalHeaderKey returns the canonical format of the
// header key s. The canonicalization converts the first
// letter and any letter following a hyphen to upper case;
// the rest are converted to lowercase. For example, the
// canonical key for "accept-encoding" is "Accept-Encoding".
// If s contains a space or invalid header field bytes, it is
// returned without modifications.
func CanonicalHeaderKey(s string) string { return textproto.CanonicalMIMEHeaderKey(s) }

// hasToken reports whether token appears with v, ASCII
// case-insensitive, with space or comma boundaries.
// token must be all lowercase.
// v may contain mixed cased.
func hasToken(v, token string) bool {
	if len(token) > len(v) || token == "" {
		return false
	}
	if v == token {
		return true
	}
	for sp := 0; sp <= len(v)-len(token); sp++ {
		// Check that first character is good.
		// The token is ASCII, so checking only a single byte
		// is sufficient. We skip this potential starting
		// position if both the first byte and its potential
		// ASCII uppercase equivalent (b|0x20) don't match.
		// False positives ('^' => '~') are caught by EqualFold.
		if b := v[sp]; b != token[0] && b|0x20 != token[0] {
			continue
		}
		// Check that start pos is on a valid token boundary.
		if sp > 0 && !isTokenBoundary(v[sp-1]) {
			continue
		}
		// Check that end pos is on a valid token boundary.
		if endPos := sp + len(token); endPos != len(v) && !isTokenBoundary(v[endPos]) {
			continue
		}
		if ascii.EqualFold(v[sp:sp+len(token)], token) {
			return true
		}
	}
	return false
}

func isTokenBoundary(b byte) bool {
	return b == ' ' || b == ',' || b == '\t'
}<|MERGE_RESOLUTION|>--- conflicted
+++ resolved
@@ -6,11 +6,6 @@
 
 import (
 	"io"
-<<<<<<< HEAD
-=======
-	"net/http/httptrace"
-	"net/http/internal/ascii"
->>>>>>> 959540ca
 	"net/textproto"
 	"sort"
 	"strings"
@@ -18,6 +13,7 @@
 	"time"
 
 	"github.com/ooni/oohttp/httptrace"
+	"github.com/ooni/oohttp/internal/ascii"
 )
 
 // A Header represents the key-value pairs in an HTTP header.
