--- conflicted
+++ resolved
@@ -12,12 +12,9 @@
 	"sync"
 	"time"
 
-<<<<<<< HEAD
 	"github.com/ooni/oohttp/httptrace"
 	"github.com/ooni/oohttp/internal/ascii"
-=======
 	"golang.org/x/net/http/httpguts"
->>>>>>> cc3228fa
 )
 
 // A Header represents the key-value pairs in an HTTP header.
