// Copyright 2011 The Go Authors. All rights reserved.
// Use of this source code is governed by a BSD-style
// license that can be found in the LICENSE file.

package fcgi

import (
	"bytes"
	"errors"
	"io"
	"strings"
	"testing"
<<<<<<< HEAD

	"github.com/ooni/oohttp"
=======
	"time"
>>>>>>> 959540ca
)

var sizeTests = []struct {
	size  uint32
	bytes []byte
}{
	{0, []byte{0x00}},
	{127, []byte{0x7F}},
	{128, []byte{0x80, 0x00, 0x00, 0x80}},
	{1000, []byte{0x80, 0x00, 0x03, 0xE8}},
	{33554431, []byte{0x81, 0xFF, 0xFF, 0xFF}},
}

func TestSize(t *testing.T) {
	b := make([]byte, 4)
	for i, test := range sizeTests {
		n := encodeSize(b, test.size)
		if !bytes.Equal(b[:n], test.bytes) {
			t.Errorf("%d expected %x, encoded %x", i, test.bytes, b)
		}
		size, n := readSize(test.bytes)
		if size != test.size {
			t.Errorf("%d expected %d, read %d", i, test.size, size)
		}
		if len(test.bytes) != n {
			t.Errorf("%d did not consume all the bytes", i)
		}
	}
}

var streamTests = []struct {
	desc    string
	recType recType
	reqId   uint16
	content []byte
	raw     []byte
}{
	{"single record", typeStdout, 1, nil,
		[]byte{1, byte(typeStdout), 0, 1, 0, 0, 0, 0},
	},
	// this data will have to be split into two records
	{"two records", typeStdin, 300, make([]byte, 66000),
		bytes.Join([][]byte{
			// header for the first record
			{1, byte(typeStdin), 0x01, 0x2C, 0xFF, 0xFF, 1, 0},
			make([]byte, 65536),
			// header for the second
			{1, byte(typeStdin), 0x01, 0x2C, 0x01, 0xD1, 7, 0},
			make([]byte, 472),
			// header for the empty record
			{1, byte(typeStdin), 0x01, 0x2C, 0, 0, 0, 0},
		},
			nil),
	},
}

type nilCloser struct {
	io.ReadWriter
}

func (c *nilCloser) Close() error { return nil }

func TestStreams(t *testing.T) {
	var rec record
outer:
	for _, test := range streamTests {
		buf := bytes.NewBuffer(test.raw)
		var content []byte
		for buf.Len() > 0 {
			if err := rec.read(buf); err != nil {
				t.Errorf("%s: error reading record: %v", test.desc, err)
				continue outer
			}
			content = append(content, rec.content()...)
		}
		if rec.h.Type != test.recType {
			t.Errorf("%s: got type %d expected %d", test.desc, rec.h.Type, test.recType)
			continue
		}
		if rec.h.Id != test.reqId {
			t.Errorf("%s: got request ID %d expected %d", test.desc, rec.h.Id, test.reqId)
			continue
		}
		if !bytes.Equal(content, test.content) {
			t.Errorf("%s: read wrong content", test.desc)
			continue
		}
		buf.Reset()
		c := newConn(&nilCloser{buf})
		w := newWriter(c, test.recType, test.reqId)
		if _, err := w.Write(test.content); err != nil {
			t.Errorf("%s: error writing record: %v", test.desc, err)
			continue
		}
		if err := w.Close(); err != nil {
			t.Errorf("%s: error closing stream: %v", test.desc, err)
			continue
		}
		if !bytes.Equal(buf.Bytes(), test.raw) {
			t.Errorf("%s: wrote wrong content", test.desc)
		}
	}
}

type writeOnlyConn struct {
	buf []byte
}

func (c *writeOnlyConn) Write(p []byte) (int, error) {
	c.buf = append(c.buf, p...)
	return len(p), nil
}

func (c *writeOnlyConn) Read(p []byte) (int, error) {
	return 0, errors.New("conn is write-only")
}

func (c *writeOnlyConn) Close() error {
	return nil
}

func TestGetValues(t *testing.T) {
	var rec record
	rec.h.Type = typeGetValues

	wc := new(writeOnlyConn)
	c := newChild(wc, nil)
	err := c.handleRecord(&rec)
	if err != nil {
		t.Fatalf("handleRecord: %v", err)
	}

	const want = "\x01\n\x00\x00\x00\x12\x06\x00" +
		"\x0f\x01FCGI_MPXS_CONNS1" +
		"\x00\x00\x00\x00\x00\x00\x01\n\x00\x00\x00\x00\x00\x00"
	if got := string(wc.buf); got != want {
		t.Errorf(" got: %q\nwant: %q\n", got, want)
	}
}

func nameValuePair11(nameData, valueData string) []byte {
	return bytes.Join(
		[][]byte{
			{byte(len(nameData)), byte(len(valueData))},
			[]byte(nameData),
			[]byte(valueData),
		},
		nil,
	)
}

func makeRecord(
	recordType recType,
	requestId uint16,
	contentData []byte,
) []byte {
	requestIdB1 := byte(requestId >> 8)
	requestIdB0 := byte(requestId)

	contentLength := len(contentData)
	contentLengthB1 := byte(contentLength >> 8)
	contentLengthB0 := byte(contentLength)
	return bytes.Join([][]byte{
		{1, byte(recordType), requestIdB1, requestIdB0, contentLengthB1,
			contentLengthB0, 0, 0},
		contentData,
	},
		nil)
}

// a series of FastCGI records that start a request and begin sending the
// request body
var streamBeginTypeStdin = bytes.Join([][]byte{
	// set up request 1
	makeRecord(typeBeginRequest, 1,
		[]byte{0, byte(roleResponder), 0, 0, 0, 0, 0, 0}),
	// add required parameters to request 1
	makeRecord(typeParams, 1, nameValuePair11("REQUEST_METHOD", "GET")),
	makeRecord(typeParams, 1, nameValuePair11("SERVER_PROTOCOL", "HTTP/1.1")),
	makeRecord(typeParams, 1, nil),
	// begin sending body of request 1
	makeRecord(typeStdin, 1, []byte("0123456789abcdef")),
},
	nil)

var cleanUpTests = []struct {
	input []byte
	err   error
}{
	// confirm that child.handleRecord closes req.pw after aborting req
	{
		bytes.Join([][]byte{
			streamBeginTypeStdin,
			makeRecord(typeAbortRequest, 1, nil),
		},
			nil),
		ErrRequestAborted,
	},
	// confirm that child.serve closes all pipes after error reading record
	{
		bytes.Join([][]byte{
			streamBeginTypeStdin,
			nil,
		},
			nil),
		ErrConnClosed,
	},
}

type nopWriteCloser struct {
	io.Reader
}

func (nopWriteCloser) Write(buf []byte) (int, error) {
	return len(buf), nil
}

func (nopWriteCloser) Close() error {
	return nil
}

// Test that child.serve closes the bodies of aborted requests and closes the
// bodies of all requests before returning. Causes deadlock if either condition
// isn't met. See issue 6934.
func TestChildServeCleansUp(t *testing.T) {
	for _, tt := range cleanUpTests {
		input := make([]byte, len(tt.input))
		copy(input, tt.input)
		rc := nopWriteCloser{bytes.NewReader(input)}
		done := make(chan bool)
		c := newChild(rc, http.HandlerFunc(func(
			w http.ResponseWriter,
			r *http.Request,
		) {
			// block on reading body of request
			_, err := io.Copy(io.Discard, r.Body)
			if err != tt.err {
				t.Errorf("Expected %#v, got %#v", tt.err, err)
			}
			// not reached if body of request isn't closed
			done <- true
		}))
		go c.serve()
		// wait for body of request to be closed or all goroutines to block
		<-done
	}
}

type rwNopCloser struct {
	io.Reader
	io.Writer
}

func (rwNopCloser) Close() error {
	return nil
}

// Verifies it doesn't crash. 	Issue 11824.
func TestMalformedParams(t *testing.T) {
	input := []byte{
		// beginRequest, requestId=1, contentLength=8, role=1, keepConn=1
		1, 1, 0, 1, 0, 8, 0, 0, 0, 1, 1, 0, 0, 0, 0, 0,
		// params, requestId=1, contentLength=10, k1Len=50, v1Len=50 (malformed, wrong length)
		1, 4, 0, 1, 0, 10, 0, 0, 50, 50, 3, 4, 5, 6, 7, 8, 9, 10,
		// end of params
		1, 4, 0, 1, 0, 0, 0, 0,
	}
	rw := rwNopCloser{bytes.NewReader(input), io.Discard}
	c := newChild(rw, http.DefaultServeMux)
	c.serve()
}

// a series of FastCGI records that start and end a request
var streamFullRequestStdin = bytes.Join([][]byte{
	// set up request
	makeRecord(typeBeginRequest, 1,
		[]byte{0, byte(roleResponder), 0, 0, 0, 0, 0, 0}),
	// add required parameters
	makeRecord(typeParams, 1, nameValuePair11("REQUEST_METHOD", "GET")),
	makeRecord(typeParams, 1, nameValuePair11("SERVER_PROTOCOL", "HTTP/1.1")),
	// set optional parameters
	makeRecord(typeParams, 1, nameValuePair11("REMOTE_USER", "jane.doe")),
	makeRecord(typeParams, 1, nameValuePair11("QUERY_STRING", "/foo/bar")),
	makeRecord(typeParams, 1, nil),
	// begin sending body of request
	makeRecord(typeStdin, 1, []byte("0123456789abcdef")),
	// end request
	makeRecord(typeEndRequest, 1, nil),
},
	nil)

var envVarTests = []struct {
	input               []byte
	envVar              string
	expectedVal         string
	expectedFilteredOut bool
}{
	{
		streamFullRequestStdin,
		"REMOTE_USER",
		"jane.doe",
		false,
	},
	{
		streamFullRequestStdin,
		"QUERY_STRING",
		"",
		true,
	},
}

// Test that environment variables set for a request can be
// read by a handler. Ensures that variables not set will not
// be exposed to a handler.
func TestChildServeReadsEnvVars(t *testing.T) {
	for _, tt := range envVarTests {
		input := make([]byte, len(tt.input))
		copy(input, tt.input)
		rc := nopWriteCloser{bytes.NewReader(input)}
		done := make(chan bool)
		c := newChild(rc, http.HandlerFunc(func(
			w http.ResponseWriter,
			r *http.Request,
		) {
			env := ProcessEnv(r)
			if _, ok := env[tt.envVar]; ok && tt.expectedFilteredOut {
				t.Errorf("Expected environment variable %s to not be set, but set to %s",
					tt.envVar, env[tt.envVar])
			} else if env[tt.envVar] != tt.expectedVal {
				t.Errorf("Expected %s, got %s", tt.expectedVal, env[tt.envVar])
			}
			done <- true
		}))
		go c.serve()
		<-done
	}
}

func TestResponseWriterSniffsContentType(t *testing.T) {
	var tests = []struct {
		name   string
		body   string
		wantCT string
	}{
		{
			name:   "no body",
			wantCT: "text/plain; charset=utf-8",
		},
		{
			name:   "html",
			body:   "<html><head><title>test page</title></head><body>This is a body</body></html>",
			wantCT: "text/html; charset=utf-8",
		},
		{
			name:   "text",
			body:   strings.Repeat("gopher", 86),
			wantCT: "text/plain; charset=utf-8",
		},
		{
			name:   "jpg",
			body:   "\xFF\xD8\xFF" + strings.Repeat("B", 1024),
			wantCT: "image/jpeg",
		},
	}
	for _, tt := range tests {
		t.Run(tt.name, func(t *testing.T) {
			input := make([]byte, len(streamFullRequestStdin))
			copy(input, streamFullRequestStdin)
			rc := nopWriteCloser{bytes.NewReader(input)}
			done := make(chan bool)
			var resp *response
			c := newChild(rc, http.HandlerFunc(func(
				w http.ResponseWriter,
				r *http.Request,
			) {
				io.WriteString(w, tt.body)
				resp = w.(*response)
				done <- true
			}))
			defer c.cleanUp()
			go c.serve()
			<-done
			if got := resp.Header().Get("Content-Type"); got != tt.wantCT {
				t.Errorf("got a Content-Type of %q; expected it to start with %q", got, tt.wantCT)
			}
		})
	}
}

type signallingNopCloser struct {
	io.Reader
	closed chan bool
}

func (*signallingNopCloser) Write(buf []byte) (int, error) {
	return len(buf), nil
}

func (rc *signallingNopCloser) Close() error {
	close(rc.closed)
	return nil
}

// Test whether server properly closes connection when processing slow
// requests
func TestSlowRequest(t *testing.T) {
	pr, pw := io.Pipe()
	go func(w io.Writer) {
		for _, buf := range [][]byte{
			streamBeginTypeStdin,
			makeRecord(typeStdin, 1, nil),
		} {
			pw.Write(buf)
			time.Sleep(100 * time.Millisecond)
		}
	}(pw)

	rc := &signallingNopCloser{pr, make(chan bool)}
	handlerDone := make(chan bool)

	c := newChild(rc, http.HandlerFunc(func(
		w http.ResponseWriter,
		r *http.Request,
	) {
		w.WriteHeader(200)
		close(handlerDone)
	}))
	go c.serve()
	defer c.cleanUp()

	timeout := time.After(2 * time.Second)

	<-handlerDone
	select {
	case <-rc.closed:
		t.Log("FastCGI child closed connection")
	case <-timeout:
		t.Error("FastCGI child did not close socket after handling request")
	}
}<|MERGE_RESOLUTION|>--- conflicted
+++ resolved
@@ -10,12 +10,9 @@
 	"io"
 	"strings"
 	"testing"
-<<<<<<< HEAD
+	"time"
 
 	"github.com/ooni/oohttp"
-=======
-	"time"
->>>>>>> 959540ca
 )
 
 var sizeTests = []struct {
