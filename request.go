--- conflicted
+++ resolved
@@ -18,11 +18,6 @@
 	"mime"
 	"mime/multipart"
 	"net"
-<<<<<<< HEAD
-=======
-	"net/http/httptrace"
-	"net/http/internal/ascii"
->>>>>>> 959540ca
 	"net/textproto"
 	"net/url"
 	urlpkg "net/url"
@@ -31,6 +26,7 @@
 	"sync"
 
 	"github.com/ooni/oohttp/httptrace"
+	"github.com/ooni/oohttp/internal/ascii"
 	"golang.org/x/net/idna"
 )
 
