// Copyright 2011 The Go Authors. All rights reserved.
// Use of this source code is governed by a BSD-style
// license that can be found in the LICENSE file.

// HTTP reverse proxy handler

package httputil

import (
	"context"
	"fmt"
	"io"
	"log"
	"net"
<<<<<<< HEAD
=======
	"net/http"
	"net/http/internal/ascii"
>>>>>>> 959540ca
	"net/textproto"
	"net/url"
	"strings"
	"sync"
	"time"

	"github.com/ooni/oohttp"
	"golang.org/x/net/http/httpguts"
)

// ReverseProxy is an HTTP Handler that takes an incoming request and
// sends it to another server, proxying the response back to the
// client.
//
// ReverseProxy by default sets the client IP as the value of the
// X-Forwarded-For header.
//
// If an X-Forwarded-For header already exists, the client IP is
// appended to the existing values. As a special case, if the header
// exists in the Request.Header map but has a nil value (such as when
// set by the Director func), the X-Forwarded-For header is
// not modified.
//
// To prevent IP spoofing, be sure to delete any pre-existing
// X-Forwarded-For header coming from the client or
// an untrusted proxy.
type ReverseProxy struct {
	// Director must be a function which modifies
	// the request into a new request to be sent
	// using Transport. Its response is then copied
	// back to the original client unmodified.
	// Director must not access the provided Request
	// after returning.
	Director func(*http.Request)

	// The transport used to perform proxy requests.
	// If nil, http.DefaultTransport is used.
	Transport http.RoundTripper

	// FlushInterval specifies the flush interval
	// to flush to the client while copying the
	// response body.
	// If zero, no periodic flushing is done.
	// A negative value means to flush immediately
	// after each write to the client.
	// The FlushInterval is ignored when ReverseProxy
	// recognizes a response as a streaming response, or
	// if its ContentLength is -1; for such responses, writes
	// are flushed to the client immediately.
	FlushInterval time.Duration

	// ErrorLog specifies an optional logger for errors
	// that occur when attempting to proxy the request.
	// If nil, logging is done via the log package's standard logger.
	ErrorLog *log.Logger

	// BufferPool optionally specifies a buffer pool to
	// get byte slices for use by io.CopyBuffer when
	// copying HTTP response bodies.
	BufferPool BufferPool

	// ModifyResponse is an optional function that modifies the
	// Response from the backend. It is called if the backend
	// returns a response at all, with any HTTP status code.
	// If the backend is unreachable, the optional ErrorHandler is
	// called without any call to ModifyResponse.
	//
	// If ModifyResponse returns an error, ErrorHandler is called
	// with its error value. If ErrorHandler is nil, its default
	// implementation is used.
	ModifyResponse func(*http.Response) error

	// ErrorHandler is an optional function that handles errors
	// reaching the backend or errors from ModifyResponse.
	//
	// If nil, the default is to log the provided error and return
	// a 502 Status Bad Gateway response.
	ErrorHandler func(http.ResponseWriter, *http.Request, error)
}

// A BufferPool is an interface for getting and returning temporary
// byte slices for use by io.CopyBuffer.
type BufferPool interface {
	Get() []byte
	Put([]byte)
}

func singleJoiningSlash(a, b string) string {
	aslash := strings.HasSuffix(a, "/")
	bslash := strings.HasPrefix(b, "/")
	switch {
	case aslash && bslash:
		return a + b[1:]
	case !aslash && !bslash:
		return a + "/" + b
	}
	return a + b
}

func joinURLPath(a, b *url.URL) (path, rawpath string) {
	if a.RawPath == "" && b.RawPath == "" {
		return singleJoiningSlash(a.Path, b.Path), ""
	}
	// Same as singleJoiningSlash, but uses EscapedPath to determine
	// whether a slash should be added
	apath := a.EscapedPath()
	bpath := b.EscapedPath()

	aslash := strings.HasSuffix(apath, "/")
	bslash := strings.HasPrefix(bpath, "/")

	switch {
	case aslash && bslash:
		return a.Path + b.Path[1:], apath + bpath[1:]
	case !aslash && !bslash:
		return a.Path + "/" + b.Path, apath + "/" + bpath
	}
	return a.Path + b.Path, apath + bpath
}

// NewSingleHostReverseProxy returns a new ReverseProxy that routes
// URLs to the scheme, host, and base path provided in target. If the
// target's path is "/base" and the incoming request was for "/dir",
// the target request will be for /base/dir.
// NewSingleHostReverseProxy does not rewrite the Host header.
// To rewrite Host headers, use ReverseProxy directly with a custom
// Director policy.
func NewSingleHostReverseProxy(target *url.URL) *ReverseProxy {
	targetQuery := target.RawQuery
	director := func(req *http.Request) {
		req.URL.Scheme = target.Scheme
		req.URL.Host = target.Host
		req.URL.Path, req.URL.RawPath = joinURLPath(target, req.URL)
		if targetQuery == "" || req.URL.RawQuery == "" {
			req.URL.RawQuery = targetQuery + req.URL.RawQuery
		} else {
			req.URL.RawQuery = targetQuery + "&" + req.URL.RawQuery
		}
		if _, ok := req.Header["User-Agent"]; !ok {
			// explicitly disable User-Agent so it's not set to default value
			req.Header.Set("User-Agent", "")
		}
	}
	return &ReverseProxy{Director: director}
}

func copyHeader(dst, src http.Header) {
	for k, vv := range src {
		for _, v := range vv {
			dst.Add(k, v)
		}
	}
}

// Hop-by-hop headers. These are removed when sent to the backend.
// As of RFC 7230, hop-by-hop headers are required to appear in the
// Connection header field. These are the headers defined by the
// obsoleted RFC 2616 (section 13.5.1) and are used for backward
// compatibility.
var hopHeaders = []string{
	"Connection",
	"Proxy-Connection", // non-standard but still sent by libcurl and rejected by e.g. google
	"Keep-Alive",
	"Proxy-Authenticate",
	"Proxy-Authorization",
	"Te",      // canonicalized version of "TE"
	"Trailer", // not Trailers per URL above; https://www.rfc-editor.org/errata_search.php?eid=4522
	"Transfer-Encoding",
	"Upgrade",
}

func (p *ReverseProxy) defaultErrorHandler(rw http.ResponseWriter, req *http.Request, err error) {
	p.logf("http: proxy error: %v", err)
	rw.WriteHeader(http.StatusBadGateway)
}

func (p *ReverseProxy) getErrorHandler() func(http.ResponseWriter, *http.Request, error) {
	if p.ErrorHandler != nil {
		return p.ErrorHandler
	}
	return p.defaultErrorHandler
}

// modifyResponse conditionally runs the optional ModifyResponse hook
// and reports whether the request should proceed.
func (p *ReverseProxy) modifyResponse(rw http.ResponseWriter, res *http.Response, req *http.Request) bool {
	if p.ModifyResponse == nil {
		return true
	}
	if err := p.ModifyResponse(res); err != nil {
		res.Body.Close()
		p.getErrorHandler()(rw, req, err)
		return false
	}
	return true
}

func (p *ReverseProxy) ServeHTTP(rw http.ResponseWriter, req *http.Request) {
	transport := p.Transport
	if transport == nil {
		transport = http.DefaultTransport
	}

	ctx := req.Context()
	if cn, ok := rw.(http.CloseNotifier); ok {
		var cancel context.CancelFunc
		ctx, cancel = context.WithCancel(ctx)
		defer cancel()
		notifyChan := cn.CloseNotify()
		go func() {
			select {
			case <-notifyChan:
				cancel()
			case <-ctx.Done():
			}
		}()
	}

	outreq := req.Clone(ctx)
	if req.ContentLength == 0 {
		outreq.Body = nil // Issue 16036: nil Body for http.Transport retries
	}
	if outreq.Body != nil {
		// Reading from the request body after returning from a handler is not
		// allowed, and the RoundTrip goroutine that reads the Body can outlive
		// this handler. This can lead to a crash if the handler panics (see
		// Issue 46866). Although calling Close doesn't guarantee there isn't
		// any Read in flight after the handle returns, in practice it's safe to
		// read after closing it.
		defer outreq.Body.Close()
	}
	if outreq.Header == nil {
		outreq.Header = make(http.Header) // Issue 33142: historical behavior was to always allocate
	}

	p.Director(outreq)
	outreq.Close = false

	reqUpType := upgradeType(outreq.Header)
	if !ascii.IsPrint(reqUpType) {
		p.getErrorHandler()(rw, req, fmt.Errorf("client tried to switch to invalid protocol %q", reqUpType))
		return
	}
	removeConnectionHeaders(outreq.Header)

	// Remove hop-by-hop headers to the backend. Especially
	// important is "Connection" because we want a persistent
	// connection, regardless of what the client sent to us.
	for _, h := range hopHeaders {
		outreq.Header.Del(h)
	}

	// Issue 21096: tell backend applications that care about trailer support
	// that we support trailers. (We do, but we don't go out of our way to
	// advertise that unless the incoming client request thought it was worth
	// mentioning.) Note that we look at req.Header, not outreq.Header, since
	// the latter has passed through removeConnectionHeaders.
	if httpguts.HeaderValuesContainsToken(req.Header["Te"], "trailers") {
		outreq.Header.Set("Te", "trailers")
	}

	// After stripping all the hop-by-hop connection headers above, add back any
	// necessary for protocol upgrades, such as for websockets.
	if reqUpType != "" {
		outreq.Header.Set("Connection", "Upgrade")
		outreq.Header.Set("Upgrade", reqUpType)
	}

	if clientIP, _, err := net.SplitHostPort(req.RemoteAddr); err == nil {
		// If we aren't the first proxy retain prior
		// X-Forwarded-For information as a comma+space
		// separated list and fold multiple headers into one.
		prior, ok := outreq.Header["X-Forwarded-For"]
		omit := ok && prior == nil // Issue 38079: nil now means don't populate the header
		if len(prior) > 0 {
			clientIP = strings.Join(prior, ", ") + ", " + clientIP
		}
		if !omit {
			outreq.Header.Set("X-Forwarded-For", clientIP)
		}
	}

	res, err := transport.RoundTrip(outreq)
	if err != nil {
		p.getErrorHandler()(rw, outreq, err)
		return
	}

	// Deal with 101 Switching Protocols responses: (WebSocket, h2c, etc)
	if res.StatusCode == http.StatusSwitchingProtocols {
		if !p.modifyResponse(rw, res, outreq) {
			return
		}
		p.handleUpgradeResponse(rw, outreq, res)
		return
	}

	removeConnectionHeaders(res.Header)

	for _, h := range hopHeaders {
		res.Header.Del(h)
	}

	if !p.modifyResponse(rw, res, outreq) {
		return
	}

	copyHeader(rw.Header(), res.Header)

	// The "Trailer" header isn't included in the Transport's response,
	// at least for *http.Transport. Build it up from Trailer.
	announcedTrailers := len(res.Trailer)
	if announcedTrailers > 0 {
		trailerKeys := make([]string, 0, len(res.Trailer))
		for k := range res.Trailer {
			trailerKeys = append(trailerKeys, k)
		}
		rw.Header().Add("Trailer", strings.Join(trailerKeys, ", "))
	}

	rw.WriteHeader(res.StatusCode)

	err = p.copyResponse(rw, res.Body, p.flushInterval(res))
	if err != nil {
		defer res.Body.Close()
		// Since we're streaming the response, if we run into an error all we can do
		// is abort the request. Issue 23643: ReverseProxy should use ErrAbortHandler
		// on read error while copying body.
		if !shouldPanicOnCopyError(req) {
			p.logf("suppressing panic for copyResponse error in test; copy error: %v", err)
			return
		}
		panic(http.ErrAbortHandler)
	}
	res.Body.Close() // close now, instead of defer, to populate res.Trailer

	if len(res.Trailer) > 0 {
		// Force chunking if we saw a response trailer.
		// This prevents net/http from calculating the length for short
		// bodies and adding a Content-Length.
		if fl, ok := rw.(http.Flusher); ok {
			fl.Flush()
		}
	}

	if len(res.Trailer) == announcedTrailers {
		copyHeader(rw.Header(), res.Trailer)
		return
	}

	for k, vv := range res.Trailer {
		k = http.TrailerPrefix + k
		for _, v := range vv {
			rw.Header().Add(k, v)
		}
	}
}

var inOurTests bool // whether we're in our own tests

// shouldPanicOnCopyError reports whether the reverse proxy should
// panic with http.ErrAbortHandler. This is the right thing to do by
// default, but Go 1.10 and earlier did not, so existing unit tests
// weren't expecting panics. Only panic in our own tests, or when
// running under the HTTP server.
func shouldPanicOnCopyError(req *http.Request) bool {
	if inOurTests {
		// Our tests know to handle this panic.
		return true
	}
	if req.Context().Value(http.ServerContextKey) != nil {
		// We seem to be running under an HTTP server, so
		// it'll recover the panic.
		return true
	}
	// Otherwise act like Go 1.10 and earlier to not break
	// existing tests.
	return false
}

// removeConnectionHeaders removes hop-by-hop headers listed in the "Connection" header of h.
// See RFC 7230, section 6.1
func removeConnectionHeaders(h http.Header) {
	for _, f := range h["Connection"] {
		for _, sf := range strings.Split(f, ",") {
			if sf = textproto.TrimString(sf); sf != "" {
				h.Del(sf)
			}
		}
	}
}

// flushInterval returns the p.FlushInterval value, conditionally
// overriding its value for a specific request/response.
func (p *ReverseProxy) flushInterval(res *http.Response) time.Duration {
	resCT := res.Header.Get("Content-Type")

	// For Server-Sent Events responses, flush immediately.
	// The MIME type is defined in https://www.w3.org/TR/eventsource/#text-event-stream
	if resCT == "text/event-stream" {
		return -1 // negative means immediately
	}

	// We might have the case of streaming for which Content-Length might be unset.
	if res.ContentLength == -1 {
		return -1
	}

	return p.FlushInterval
}

func (p *ReverseProxy) copyResponse(dst io.Writer, src io.Reader, flushInterval time.Duration) error {
	if flushInterval != 0 {
		if wf, ok := dst.(writeFlusher); ok {
			mlw := &maxLatencyWriter{
				dst:     wf,
				latency: flushInterval,
			}
			defer mlw.stop()

			// set up initial timer so headers get flushed even if body writes are delayed
			mlw.flushPending = true
			mlw.t = time.AfterFunc(flushInterval, mlw.delayedFlush)

			dst = mlw
		}
	}

	var buf []byte
	if p.BufferPool != nil {
		buf = p.BufferPool.Get()
		defer p.BufferPool.Put(buf)
	}
	_, err := p.copyBuffer(dst, src, buf)
	return err
}

// copyBuffer returns any write errors or non-EOF read errors, and the amount
// of bytes written.
func (p *ReverseProxy) copyBuffer(dst io.Writer, src io.Reader, buf []byte) (int64, error) {
	if len(buf) == 0 {
		buf = make([]byte, 32*1024)
	}
	var written int64
	for {
		nr, rerr := src.Read(buf)
		if rerr != nil && rerr != io.EOF && rerr != context.Canceled {
			p.logf("httputil: ReverseProxy read error during body copy: %v", rerr)
		}
		if nr > 0 {
			nw, werr := dst.Write(buf[:nr])
			if nw > 0 {
				written += int64(nw)
			}
			if werr != nil {
				return written, werr
			}
			if nr != nw {
				return written, io.ErrShortWrite
			}
		}
		if rerr != nil {
			if rerr == io.EOF {
				rerr = nil
			}
			return written, rerr
		}
	}
}

func (p *ReverseProxy) logf(format string, args ...interface{}) {
	if p.ErrorLog != nil {
		p.ErrorLog.Printf(format, args...)
	} else {
		log.Printf(format, args...)
	}
}

type writeFlusher interface {
	io.Writer
	http.Flusher
}

type maxLatencyWriter struct {
	dst     writeFlusher
	latency time.Duration // non-zero; negative means to flush immediately

	mu           sync.Mutex // protects t, flushPending, and dst.Flush
	t            *time.Timer
	flushPending bool
}

func (m *maxLatencyWriter) Write(p []byte) (n int, err error) {
	m.mu.Lock()
	defer m.mu.Unlock()
	n, err = m.dst.Write(p)
	if m.latency < 0 {
		m.dst.Flush()
		return
	}
	if m.flushPending {
		return
	}
	if m.t == nil {
		m.t = time.AfterFunc(m.latency, m.delayedFlush)
	} else {
		m.t.Reset(m.latency)
	}
	m.flushPending = true
	return
}

func (m *maxLatencyWriter) delayedFlush() {
	m.mu.Lock()
	defer m.mu.Unlock()
	if !m.flushPending { // if stop was called but AfterFunc already started this goroutine
		return
	}
	m.dst.Flush()
	m.flushPending = false
}

func (m *maxLatencyWriter) stop() {
	m.mu.Lock()
	defer m.mu.Unlock()
	m.flushPending = false
	if m.t != nil {
		m.t.Stop()
	}
}

func upgradeType(h http.Header) string {
	if !httpguts.HeaderValuesContainsToken(h["Connection"], "Upgrade") {
		return ""
	}
	return h.Get("Upgrade")
}

func (p *ReverseProxy) handleUpgradeResponse(rw http.ResponseWriter, req *http.Request, res *http.Response) {
	reqUpType := upgradeType(req.Header)
	resUpType := upgradeType(res.Header)
	if !ascii.IsPrint(resUpType) { // We know reqUpType is ASCII, it's checked by the caller.
		p.getErrorHandler()(rw, req, fmt.Errorf("backend tried to switch to invalid protocol %q", resUpType))
	}
	if !ascii.EqualFold(reqUpType, resUpType) {
		p.getErrorHandler()(rw, req, fmt.Errorf("backend tried to switch protocol %q when %q was requested", resUpType, reqUpType))
		return
	}

	hj, ok := rw.(http.Hijacker)
	if !ok {
		p.getErrorHandler()(rw, req, fmt.Errorf("can't switch protocols using non-Hijacker ResponseWriter type %T", rw))
		return
	}
	backConn, ok := res.Body.(io.ReadWriteCloser)
	if !ok {
		p.getErrorHandler()(rw, req, fmt.Errorf("internal error: 101 switching protocols response with non-writable body"))
		return
	}

	backConnCloseCh := make(chan bool)
	go func() {
		// Ensure that the cancellation of a request closes the backend.
		// See issue https://golang.org/issue/35559.
		select {
		case <-req.Context().Done():
		case <-backConnCloseCh:
		}
		backConn.Close()
	}()

	defer close(backConnCloseCh)

	conn, brw, err := hj.Hijack()
	if err != nil {
		p.getErrorHandler()(rw, req, fmt.Errorf("Hijack failed on protocol switch: %v", err))
		return
	}
	defer conn.Close()

	copyHeader(rw.Header(), res.Header)

	res.Header = rw.Header()
	res.Body = nil // so res.Write only writes the headers; we have res.Body in backConn above
	if err := res.Write(brw); err != nil {
		p.getErrorHandler()(rw, req, fmt.Errorf("response write: %v", err))
		return
	}
	if err := brw.Flush(); err != nil {
		p.getErrorHandler()(rw, req, fmt.Errorf("response flush: %v", err))
		return
	}
	errc := make(chan error, 1)
	spc := switchProtocolCopier{user: conn, backend: backConn}
	go spc.copyToBackend(errc)
	go spc.copyFromBackend(errc)
	<-errc
	return
}

// switchProtocolCopier exists so goroutines proxying data back and
// forth have nice names in stacks.
type switchProtocolCopier struct {
	user, backend io.ReadWriter
}

func (c switchProtocolCopier) copyFromBackend(errc chan<- error) {
	_, err := io.Copy(c.user, c.backend)
	errc <- err
}

func (c switchProtocolCopier) copyToBackend(errc chan<- error) {
	_, err := io.Copy(c.backend, c.user)
	errc <- err
}<|MERGE_RESOLUTION|>--- conflicted
+++ resolved
@@ -12,11 +12,6 @@
 	"io"
 	"log"
 	"net"
-<<<<<<< HEAD
-=======
-	"net/http"
-	"net/http/internal/ascii"
->>>>>>> 959540ca
 	"net/textproto"
 	"net/url"
 	"strings"
@@ -24,6 +19,7 @@
 	"time"
 
 	"github.com/ooni/oohttp"
+	"github.com/ooni/oohttp/internal/ascii"
 	"golang.org/x/net/http/httpguts"
 )
 
