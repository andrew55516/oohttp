--- conflicted
+++ resolved
@@ -44,11 +44,7 @@
 			// These only show up with GOTRACEBACK=2; Issue 5005 (comment 28)
 			strings.Contains(stack, "runtime.goexit") ||
 			strings.Contains(stack, "created by runtime.gc") ||
-<<<<<<< HEAD
 			strings.Contains(stack, "oohttp_test.interestingGoroutines") ||
-=======
-			strings.Contains(stack, "interestingGoroutines") ||
->>>>>>> cc3228fa
 			strings.Contains(stack, "runtime.MHeap_Scavenger") {
 			continue
 		}
