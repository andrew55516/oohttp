// Copyright 2011 The Go Authors. All rights reserved.
// Use of this source code is governed by a BSD-style
// license that can be found in the LICENSE file.

// Tests for transport.go.
//
// More tests are in clientserver_test.go (for things testing both client & server for both
// HTTP/1 and HTTP/2). This

package http_test

import (
	"bufio"
	"bytes"
	"compress/gzip"
	"context"
	"crypto/rand"
	"crypto/tls"
	"crypto/x509"
	"encoding/binary"
	"errors"
	"fmt"
	"go/token"
	"io"
	"log"
	mrand "math/rand"
	"net"
<<<<<<< HEAD
=======
	. "net/http"
	"net/http/httptest"
	"net/http/httptrace"
	"net/http/httputil"
	"net/http/internal/testcert"
>>>>>>> 959540ca
	"net/textproto"
	"net/url"
	"os"
	"reflect"
	"runtime"
	"strconv"
	"strings"
	"sync"
	"sync/atomic"
	"testing"
	"testing/iotest"
	"time"

	. "github.com/ooni/oohttp"
	"github.com/ooni/oohttp/httptest"
	"github.com/ooni/oohttp/httptrace"
	"github.com/ooni/oohttp/httputil"
	"github.com/ooni/oohttp/internal"
	"golang.org/x/net/http/httpguts"
)

// TODO: test 5 pipelined requests with responses: 1) OK, 2) OK, Connection: Close
//       and then verify that the final 2 responses get errors back.

// hostPortHandler writes back the client's "host:port".
var hostPortHandler = HandlerFunc(func(w ResponseWriter, r *Request) {
	if r.FormValue("close") == "true" {
		w.Header().Set("Connection", "close")
	}
	w.Header().Set("X-Saw-Close", fmt.Sprint(r.Close))
	w.Write([]byte(r.RemoteAddr))
})

// testCloseConn is a net.Conn tracked by a testConnSet.
type testCloseConn struct {
	net.Conn
	set *testConnSet
}

func (c *testCloseConn) Close() error {
	c.set.remove(c)
	return c.Conn.Close()
}

// testConnSet tracks a set of TCP connections and whether they've
// been closed.
type testConnSet struct {
	t      *testing.T
	mu     sync.Mutex // guards closed and list
	closed map[net.Conn]bool
	list   []net.Conn // in order created
}

func (tcs *testConnSet) insert(c net.Conn) {
	tcs.mu.Lock()
	defer tcs.mu.Unlock()
	tcs.closed[c] = false
	tcs.list = append(tcs.list, c)
}

func (tcs *testConnSet) remove(c net.Conn) {
	tcs.mu.Lock()
	defer tcs.mu.Unlock()
	tcs.closed[c] = true
}

// some tests use this to manage raw tcp connections for later inspection
func makeTestDial(t *testing.T) (*testConnSet, func(n, addr string) (net.Conn, error)) {
	connSet := &testConnSet{
		t:      t,
		closed: make(map[net.Conn]bool),
	}
	dial := func(n, addr string) (net.Conn, error) {
		c, err := net.Dial(n, addr)
		if err != nil {
			return nil, err
		}
		tc := &testCloseConn{c, connSet}
		connSet.insert(tc)
		return tc, nil
	}
	return connSet, dial
}

func (tcs *testConnSet) check(t *testing.T) {
	tcs.mu.Lock()
	defer tcs.mu.Unlock()
	for i := 4; i >= 0; i-- {
		for i, c := range tcs.list {
			if tcs.closed[c] {
				continue
			}
			if i != 0 {
				tcs.mu.Unlock()
				time.Sleep(50 * time.Millisecond)
				tcs.mu.Lock()
				continue
			}
			t.Errorf("TCP connection #%d, %p (of %d total) was not closed", i+1, c, len(tcs.list))
		}
	}
}

func TestReuseRequest(t *testing.T) {
	defer afterTest(t)
	ts := httptest.NewServer(HandlerFunc(func(w ResponseWriter, r *Request) {
		w.Write([]byte("{}"))
	}))
	defer ts.Close()

	c := ts.Client()
	req, _ := NewRequest("GET", ts.URL, nil)
	res, err := c.Do(req)
	if err != nil {
		t.Fatal(err)
	}
	err = res.Body.Close()
	if err != nil {
		t.Fatal(err)
	}

	res, err = c.Do(req)
	if err != nil {
		t.Fatal(err)
	}
	err = res.Body.Close()
	if err != nil {
		t.Fatal(err)
	}
}

// Two subsequent requests and verify their response is the same.
// The response from the server is our own IP:port
func TestTransportKeepAlives(t *testing.T) {
	defer afterTest(t)
	ts := httptest.NewServer(hostPortHandler)
	defer ts.Close()

	c := ts.Client()
	for _, disableKeepAlive := range []bool{false, true} {
		c.Transport.(*Transport).DisableKeepAlives = disableKeepAlive
		fetch := func(n int) string {
			res, err := c.Get(ts.URL)
			if err != nil {
				t.Fatalf("error in disableKeepAlive=%v, req #%d, GET: %v", disableKeepAlive, n, err)
			}
			body, err := io.ReadAll(res.Body)
			if err != nil {
				t.Fatalf("error in disableKeepAlive=%v, req #%d, ReadAll: %v", disableKeepAlive, n, err)
			}
			return string(body)
		}

		body1 := fetch(1)
		body2 := fetch(2)

		bodiesDiffer := body1 != body2
		if bodiesDiffer != disableKeepAlive {
			t.Errorf("error in disableKeepAlive=%v. unexpected bodiesDiffer=%v; body1=%q; body2=%q",
				disableKeepAlive, bodiesDiffer, body1, body2)
		}
	}
}

func TestTransportConnectionCloseOnResponse(t *testing.T) {
	defer afterTest(t)
	ts := httptest.NewServer(hostPortHandler)
	defer ts.Close()

	connSet, testDial := makeTestDial(t)

	c := ts.Client()
	tr := c.Transport.(*Transport)
	tr.Dial = testDial

	for _, connectionClose := range []bool{false, true} {
		fetch := func(n int) string {
			req := new(Request)
			var err error
			req.URL, err = url.Parse(ts.URL + fmt.Sprintf("/?close=%v", connectionClose))
			if err != nil {
				t.Fatalf("URL parse error: %v", err)
			}
			req.Method = "GET"
			req.Proto = "HTTP/1.1"
			req.ProtoMajor = 1
			req.ProtoMinor = 1

			res, err := c.Do(req)
			if err != nil {
				t.Fatalf("error in connectionClose=%v, req #%d, Do: %v", connectionClose, n, err)
			}
			defer res.Body.Close()
			body, err := io.ReadAll(res.Body)
			if err != nil {
				t.Fatalf("error in connectionClose=%v, req #%d, ReadAll: %v", connectionClose, n, err)
			}
			return string(body)
		}

		body1 := fetch(1)
		body2 := fetch(2)
		bodiesDiffer := body1 != body2
		if bodiesDiffer != connectionClose {
			t.Errorf("error in connectionClose=%v. unexpected bodiesDiffer=%v; body1=%q; body2=%q",
				connectionClose, bodiesDiffer, body1, body2)
		}

		tr.CloseIdleConnections()
	}

	connSet.check(t)
}

func TestTransportConnectionCloseOnRequest(t *testing.T) {
	defer afterTest(t)
	ts := httptest.NewServer(hostPortHandler)
	defer ts.Close()

	connSet, testDial := makeTestDial(t)

	c := ts.Client()
	tr := c.Transport.(*Transport)
	tr.Dial = testDial
	for _, connectionClose := range []bool{false, true} {
		fetch := func(n int) string {
			req := new(Request)
			var err error
			req.URL, err = url.Parse(ts.URL)
			if err != nil {
				t.Fatalf("URL parse error: %v", err)
			}
			req.Method = "GET"
			req.Proto = "HTTP/1.1"
			req.ProtoMajor = 1
			req.ProtoMinor = 1
			req.Close = connectionClose

			res, err := c.Do(req)
			if err != nil {
				t.Fatalf("error in connectionClose=%v, req #%d, Do: %v", connectionClose, n, err)
			}
			if got, want := res.Header.Get("X-Saw-Close"), fmt.Sprint(connectionClose); got != want {
				t.Errorf("For connectionClose = %v; handler's X-Saw-Close was %v; want %v",
					connectionClose, got, !connectionClose)
			}
			body, err := io.ReadAll(res.Body)
			if err != nil {
				t.Fatalf("error in connectionClose=%v, req #%d, ReadAll: %v", connectionClose, n, err)
			}
			return string(body)
		}

		body1 := fetch(1)
		body2 := fetch(2)
		bodiesDiffer := body1 != body2
		if bodiesDiffer != connectionClose {
			t.Errorf("error in connectionClose=%v. unexpected bodiesDiffer=%v; body1=%q; body2=%q",
				connectionClose, bodiesDiffer, body1, body2)
		}

		tr.CloseIdleConnections()
	}

	connSet.check(t)
}

// if the Transport's DisableKeepAlives is set, all requests should
// send Connection: close.
// HTTP/1-only (Connection: close doesn't exist in h2)
func TestTransportConnectionCloseOnRequestDisableKeepAlive(t *testing.T) {
	defer afterTest(t)
	ts := httptest.NewServer(hostPortHandler)
	defer ts.Close()

	c := ts.Client()
	c.Transport.(*Transport).DisableKeepAlives = true

	res, err := c.Get(ts.URL)
	if err != nil {
		t.Fatal(err)
	}
	res.Body.Close()
	if res.Header.Get("X-Saw-Close") != "true" {
		t.Errorf("handler didn't see Connection: close ")
	}
}

// Test that Transport only sends one "Connection: close", regardless of
// how "close" was indicated.
func TestTransportRespectRequestWantsClose(t *testing.T) {
	tests := []struct {
		disableKeepAlives bool
		close             bool
	}{
		{disableKeepAlives: false, close: false},
		{disableKeepAlives: false, close: true},
		{disableKeepAlives: true, close: false},
		{disableKeepAlives: true, close: true},
	}

	for _, tc := range tests {
		t.Run(fmt.Sprintf("DisableKeepAlive=%v,RequestClose=%v", tc.disableKeepAlives, tc.close),
			func(t *testing.T) {
				defer afterTest(t)
				ts := httptest.NewServer(hostPortHandler)
				defer ts.Close()

				c := ts.Client()
				c.Transport.(*Transport).DisableKeepAlives = tc.disableKeepAlives
				req, err := NewRequest("GET", ts.URL, nil)
				if err != nil {
					t.Fatal(err)
				}
				count := 0
				trace := &httptrace.ClientTrace{
					WroteHeaderField: func(key string, field []string) {
						if key != "Connection" {
							return
						}
						if httpguts.HeaderValuesContainsToken(field, "close") {
							count += 1
						}
					},
				}
				req = req.WithContext(httptrace.WithClientTrace(req.Context(), trace))
				req.Close = tc.close
				res, err := c.Do(req)
				if err != nil {
					t.Fatal(err)
				}
				defer res.Body.Close()
				if want := tc.disableKeepAlives || tc.close; count > 1 || (count == 1) != want {
					t.Errorf("expecting want:%v, got 'Connection: close':%d", want, count)
				}
			})
	}

}

func TestTransportIdleCacheKeys(t *testing.T) {
	defer afterTest(t)
	ts := httptest.NewServer(hostPortHandler)
	defer ts.Close()
	c := ts.Client()
	tr := c.Transport.(*Transport)

	if e, g := 0, len(tr.IdleConnKeysForTesting()); e != g {
		t.Errorf("After CloseIdleConnections expected %d idle conn cache keys; got %d", e, g)
	}

	resp, err := c.Get(ts.URL)
	if err != nil {
		t.Error(err)
	}
	io.ReadAll(resp.Body)

	keys := tr.IdleConnKeysForTesting()
	if e, g := 1, len(keys); e != g {
		t.Fatalf("After Get expected %d idle conn cache keys; got %d", e, g)
	}

	if e := "|http|" + ts.Listener.Addr().String(); keys[0] != e {
		t.Errorf("Expected idle cache key %q; got %q", e, keys[0])
	}

	tr.CloseIdleConnections()
	if e, g := 0, len(tr.IdleConnKeysForTesting()); e != g {
		t.Errorf("After CloseIdleConnections expected %d idle conn cache keys; got %d", e, g)
	}
}

// Tests that the HTTP transport re-uses connections when a client
// reads to the end of a response Body without closing it.
func TestTransportReadToEndReusesConn(t *testing.T) {
	defer afterTest(t)
	const msg = "foobar"

	var addrSeen map[string]int
	ts := httptest.NewServer(HandlerFunc(func(w ResponseWriter, r *Request) {
		addrSeen[r.RemoteAddr]++
		if r.URL.Path == "/chunked/" {
			w.WriteHeader(200)
			w.(Flusher).Flush()
		} else {
			w.Header().Set("Content-Length", strconv.Itoa(len(msg)))
			w.WriteHeader(200)
		}
		w.Write([]byte(msg))
	}))
	defer ts.Close()

	buf := make([]byte, len(msg))

	for pi, path := range []string{"/content-length/", "/chunked/"} {
		wantLen := []int{len(msg), -1}[pi]
		addrSeen = make(map[string]int)
		for i := 0; i < 3; i++ {
			res, err := Get(ts.URL + path)
			if err != nil {
				t.Errorf("Get %s: %v", path, err)
				continue
			}
			// We want to close this body eventually (before the
			// defer afterTest at top runs), but not before the
			// len(addrSeen) check at the bottom of this test,
			// since Closing this early in the loop would risk
			// making connections be re-used for the wrong reason.
			defer res.Body.Close()

			if res.ContentLength != int64(wantLen) {
				t.Errorf("%s res.ContentLength = %d; want %d", path, res.ContentLength, wantLen)
			}
			n, err := res.Body.Read(buf)
			if n != len(msg) || err != io.EOF {
				t.Errorf("%s Read = %v, %v; want %d, EOF", path, n, err, len(msg))
			}
		}
		if len(addrSeen) != 1 {
			t.Errorf("for %s, server saw %d distinct client addresses; want 1", path, len(addrSeen))
		}
	}
}

func TestTransportMaxPerHostIdleConns(t *testing.T) {
	defer afterTest(t)
	stop := make(chan struct{}) // stop marks the exit of main Test goroutine
	defer close(stop)

	resch := make(chan string)
	gotReq := make(chan bool)
	ts := httptest.NewServer(HandlerFunc(func(w ResponseWriter, r *Request) {
		gotReq <- true
		var msg string
		select {
		case <-stop:
			return
		case msg = <-resch:
		}
		_, err := w.Write([]byte(msg))
		if err != nil {
			t.Errorf("Write: %v", err)
			return
		}
	}))
	defer ts.Close()

	c := ts.Client()
	tr := c.Transport.(*Transport)
	maxIdleConnsPerHost := 2
	tr.MaxIdleConnsPerHost = maxIdleConnsPerHost

	// Start 3 outstanding requests and wait for the server to get them.
	// Their responses will hang until we write to resch, though.
	donech := make(chan bool)
	doReq := func() {
		defer func() {
			select {
			case <-stop:
				return
			case donech <- t.Failed():
			}
		}()
		resp, err := c.Get(ts.URL)
		if err != nil {
			t.Error(err)
			return
		}
		if _, err := io.ReadAll(resp.Body); err != nil {
			t.Errorf("ReadAll: %v", err)
			return
		}
	}
	go doReq()
	<-gotReq
	go doReq()
	<-gotReq
	go doReq()
	<-gotReq

	if e, g := 0, len(tr.IdleConnKeysForTesting()); e != g {
		t.Fatalf("Before writes, expected %d idle conn cache keys; got %d", e, g)
	}

	resch <- "res1"
	<-donech
	keys := tr.IdleConnKeysForTesting()
	if e, g := 1, len(keys); e != g {
		t.Fatalf("after first response, expected %d idle conn cache keys; got %d", e, g)
	}
	addr := ts.Listener.Addr().String()
	cacheKey := "|http|" + addr
	if keys[0] != cacheKey {
		t.Fatalf("Expected idle cache key %q; got %q", cacheKey, keys[0])
	}
	if e, g := 1, tr.IdleConnCountForTesting("http", addr); e != g {
		t.Errorf("after first response, expected %d idle conns; got %d", e, g)
	}

	resch <- "res2"
	<-donech
	if g, w := tr.IdleConnCountForTesting("http", addr), 2; g != w {
		t.Errorf("after second response, idle conns = %d; want %d", g, w)
	}

	resch <- "res3"
	<-donech
	if g, w := tr.IdleConnCountForTesting("http", addr), maxIdleConnsPerHost; g != w {
		t.Errorf("after third response, idle conns = %d; want %d", g, w)
	}
}

func TestTransportMaxConnsPerHostIncludeDialInProgress(t *testing.T) {
	defer afterTest(t)
	ts := httptest.NewServer(HandlerFunc(func(w ResponseWriter, r *Request) {
		_, err := w.Write([]byte("foo"))
		if err != nil {
			t.Fatalf("Write: %v", err)
		}
	}))
	defer ts.Close()
	c := ts.Client()
	tr := c.Transport.(*Transport)
	dialStarted := make(chan struct{})
	stallDial := make(chan struct{})
	tr.Dial = func(network, addr string) (net.Conn, error) {
		dialStarted <- struct{}{}
		<-stallDial
		return net.Dial(network, addr)
	}

	tr.DisableKeepAlives = true
	tr.MaxConnsPerHost = 1

	preDial := make(chan struct{})
	reqComplete := make(chan struct{})
	doReq := func(reqId string) {
		req, _ := NewRequest("GET", ts.URL, nil)
		trace := &httptrace.ClientTrace{
			GetConn: func(hostPort string) {
				preDial <- struct{}{}
			},
		}
		req = req.WithContext(httptrace.WithClientTrace(req.Context(), trace))
		resp, err := tr.RoundTrip(req)
		if err != nil {
			t.Errorf("unexpected error for request %s: %v", reqId, err)
		}
		_, err = io.ReadAll(resp.Body)
		if err != nil {
			t.Errorf("unexpected error for request %s: %v", reqId, err)
		}
		reqComplete <- struct{}{}
	}
	// get req1 to dial-in-progress
	go doReq("req1")
	<-preDial
	<-dialStarted

	// get req2 to waiting on conns per host to go down below max
	go doReq("req2")
	<-preDial
	select {
	case <-dialStarted:
		t.Error("req2 dial started while req1 dial in progress")
		return
	default:
	}

	// let req1 complete
	stallDial <- struct{}{}
	<-reqComplete

	// let req2 complete
	<-dialStarted
	stallDial <- struct{}{}
	<-reqComplete
}

func TestTransportMaxConnsPerHost(t *testing.T) {
	defer afterTest(t)
	CondSkipHTTP2(t)

	h := HandlerFunc(func(w ResponseWriter, r *Request) {
		_, err := w.Write([]byte("foo"))
		if err != nil {
			t.Fatalf("Write: %v", err)
		}
	})

	testMaxConns := func(scheme string, ts *httptest.Server) {
		defer ts.Close()

		c := ts.Client()
		tr := c.Transport.(*Transport)
		tr.MaxConnsPerHost = 1
		if err := ExportHttp2ConfigureTransport(tr); err != nil {
			t.Fatalf("ExportHttp2ConfigureTransport: %v", err)
		}

		mu := sync.Mutex{}
		var conns []net.Conn
		var dialCnt, gotConnCnt, tlsHandshakeCnt int32
		tr.Dial = func(network, addr string) (net.Conn, error) {
			atomic.AddInt32(&dialCnt, 1)
			c, err := net.Dial(network, addr)
			mu.Lock()
			defer mu.Unlock()
			conns = append(conns, c)
			return c, err
		}

		doReq := func() {
			trace := &httptrace.ClientTrace{
				GotConn: func(connInfo httptrace.GotConnInfo) {
					if !connInfo.Reused {
						atomic.AddInt32(&gotConnCnt, 1)
					}
				},
				TLSHandshakeStart: func() {
					atomic.AddInt32(&tlsHandshakeCnt, 1)
				},
			}
			req, _ := NewRequest("GET", ts.URL, nil)
			req = req.WithContext(httptrace.WithClientTrace(req.Context(), trace))

			resp, err := c.Do(req)
			if err != nil {
				t.Fatalf("request failed: %v", err)
			}
			defer resp.Body.Close()
			_, err = io.ReadAll(resp.Body)
			if err != nil {
				t.Fatalf("read body failed: %v", err)
			}
		}

		wg := sync.WaitGroup{}
		for i := 0; i < 10; i++ {
			wg.Add(1)
			go func() {
				defer wg.Done()
				doReq()
			}()
		}
		wg.Wait()

		expected := int32(tr.MaxConnsPerHost)
		if dialCnt != expected {
			t.Errorf("round 1: too many dials (%s): %d != %d", scheme, dialCnt, expected)
		}
		if gotConnCnt != expected {
			t.Errorf("round 1: too many get connections (%s): %d != %d", scheme, gotConnCnt, expected)
		}
		if ts.TLS != nil && tlsHandshakeCnt != expected {
			t.Errorf("round 1: too many tls handshakes (%s): %d != %d", scheme, tlsHandshakeCnt, expected)
		}

		if t.Failed() {
			t.FailNow()
		}

		mu.Lock()
		for _, c := range conns {
			c.Close()
		}
		conns = nil
		mu.Unlock()
		tr.CloseIdleConnections()

		doReq()
		expected++
		if dialCnt != expected {
			t.Errorf("round 2: too many dials (%s): %d", scheme, dialCnt)
		}
		if gotConnCnt != expected {
			t.Errorf("round 2: too many get connections (%s): %d != %d", scheme, gotConnCnt, expected)
		}
		if ts.TLS != nil && tlsHandshakeCnt != expected {
			t.Errorf("round 2: too many tls handshakes (%s): %d != %d", scheme, tlsHandshakeCnt, expected)
		}
	}

	testMaxConns("http", httptest.NewServer(h))
	testMaxConns("https", httptest.NewTLSServer(h))

	ts := httptest.NewUnstartedServer(h)
	ts.TLS = &tls.Config{NextProtos: []string{"h2"}}
	ts.StartTLS()
	testMaxConns("http2", ts)
}

func TestTransportRemovesDeadIdleConnections(t *testing.T) {
	setParallel(t)
	defer afterTest(t)
	ts := httptest.NewServer(HandlerFunc(func(w ResponseWriter, r *Request) {
		io.WriteString(w, r.RemoteAddr)
	}))
	defer ts.Close()

	c := ts.Client()
	tr := c.Transport.(*Transport)

	doReq := func(name string) string {
		// Do a POST instead of a GET to prevent the Transport's
		// idempotent request retry logic from kicking in...
		res, err := c.Post(ts.URL, "", nil)
		if err != nil {
			t.Fatalf("%s: %v", name, err)
		}
		if res.StatusCode != 200 {
			t.Fatalf("%s: %v", name, res.Status)
		}
		defer res.Body.Close()
		slurp, err := io.ReadAll(res.Body)
		if err != nil {
			t.Fatalf("%s: %v", name, err)
		}
		return string(slurp)
	}

	first := doReq("first")
	keys1 := tr.IdleConnKeysForTesting()

	ts.CloseClientConnections()

	var keys2 []string
	if !waitCondition(3*time.Second, 50*time.Millisecond, func() bool {
		keys2 = tr.IdleConnKeysForTesting()
		return len(keys2) == 0
	}) {
		t.Fatalf("Transport didn't notice idle connection's death.\nbefore: %q\n after: %q\n", keys1, keys2)
	}

	second := doReq("second")
	if first == second {
		t.Errorf("expected a different connection between requests. got %q both times", first)
	}
}

// Test that the Transport notices when a server hangs up on its
// unexpectedly (a keep-alive connection is closed).
func TestTransportServerClosingUnexpectedly(t *testing.T) {
	setParallel(t)
	defer afterTest(t)
	ts := httptest.NewServer(hostPortHandler)
	defer ts.Close()
	c := ts.Client()

	fetch := func(n, retries int) string {
		condFatalf := func(format string, arg ...interface{}) {
			if retries <= 0 {
				t.Fatalf(format, arg...)
			}
			t.Logf("retrying shortly after expected error: "+format, arg...)
			time.Sleep(time.Second / time.Duration(retries))
		}
		for retries >= 0 {
			retries--
			res, err := c.Get(ts.URL)
			if err != nil {
				condFatalf("error in req #%d, GET: %v", n, err)
				continue
			}
			body, err := io.ReadAll(res.Body)
			if err != nil {
				condFatalf("error in req #%d, ReadAll: %v", n, err)
				continue
			}
			res.Body.Close()
			return string(body)
		}
		panic("unreachable")
	}

	body1 := fetch(1, 0)
	body2 := fetch(2, 0)

	// Close all the idle connections in a way that's similar to
	// the server hanging up on us. We don't use
	// httptest.Server.CloseClientConnections because it's
	// best-effort and stops blocking after 5 seconds. On a loaded
	// machine running many tests concurrently it's possible for
	// that method to be async and cause the body3 fetch below to
	// run on an old connection. This function is synchronous.
	ExportCloseTransportConnsAbruptly(c.Transport.(*Transport))

	body3 := fetch(3, 5)

	if body1 != body2 {
		t.Errorf("expected body1 and body2 to be equal")
	}
	if body2 == body3 {
		t.Errorf("expected body2 and body3 to be different")
	}
}

// Test for https://golang.org/issue/2616 (appropriate issue number)
// This fails pretty reliably with GOMAXPROCS=100 or something high.
func TestStressSurpriseServerCloses(t *testing.T) {
	defer afterTest(t)
	if testing.Short() {
		t.Skip("skipping test in short mode")
	}
	ts := httptest.NewServer(HandlerFunc(func(w ResponseWriter, r *Request) {
		w.Header().Set("Content-Length", "5")
		w.Header().Set("Content-Type", "text/plain")
		w.Write([]byte("Hello"))
		w.(Flusher).Flush()
		conn, buf, _ := w.(Hijacker).Hijack()
		buf.Flush()
		conn.Close()
	}))
	defer ts.Close()
	c := ts.Client()

	// Do a bunch of traffic from different goroutines. Send to activityc
	// after each request completes, regardless of whether it failed.
	// If these are too high, OS X exhausts its ephemeral ports
	// and hangs waiting for them to transition TCP states. That's
	// not what we want to test. TODO(bradfitz): use an io.Pipe
	// dialer for this test instead?
	const (
		numClients    = 20
		reqsPerClient = 25
	)
	activityc := make(chan bool)
	for i := 0; i < numClients; i++ {
		go func() {
			for i := 0; i < reqsPerClient; i++ {
				res, err := c.Get(ts.URL)
				if err == nil {
					// We expect errors since the server is
					// hanging up on us after telling us to
					// send more requests, so we don't
					// actually care what the error is.
					// But we want to close the body in cases
					// where we won the race.
					res.Body.Close()
				}
				if !<-activityc { // Receives false when close(activityc) is executed
					return
				}
			}
		}()
	}

	// Make sure all the request come back, one way or another.
	for i := 0; i < numClients*reqsPerClient; i++ {
		select {
		case activityc <- true:
		case <-time.After(5 * time.Second):
			close(activityc)
			t.Fatalf("presumed deadlock; no HTTP client activity seen in awhile")
		}
	}
}

// TestTransportHeadResponses verifies that we deal with Content-Lengths
// with no bodies properly
func TestTransportHeadResponses(t *testing.T) {
	defer afterTest(t)
	ts := httptest.NewServer(HandlerFunc(func(w ResponseWriter, r *Request) {
		if r.Method != "HEAD" {
			panic("expected HEAD; got " + r.Method)
		}
		w.Header().Set("Content-Length", "123")
		w.WriteHeader(200)
	}))
	defer ts.Close()
	c := ts.Client()

	for i := 0; i < 2; i++ {
		res, err := c.Head(ts.URL)
		if err != nil {
			t.Errorf("error on loop %d: %v", i, err)
			continue
		}
		if e, g := "123", res.Header.Get("Content-Length"); e != g {
			t.Errorf("loop %d: expected Content-Length header of %q, got %q", i, e, g)
		}
		if e, g := int64(123), res.ContentLength; e != g {
			t.Errorf("loop %d: expected res.ContentLength of %v, got %v", i, e, g)
		}
		if all, err := io.ReadAll(res.Body); err != nil {
			t.Errorf("loop %d: Body ReadAll: %v", i, err)
		} else if len(all) != 0 {
			t.Errorf("Bogus body %q", all)
		}
	}
}

// TestTransportHeadChunkedResponse verifies that we ignore chunked transfer-encoding
// on responses to HEAD requests.
func TestTransportHeadChunkedResponse(t *testing.T) {
	defer afterTest(t)
	ts := httptest.NewServer(HandlerFunc(func(w ResponseWriter, r *Request) {
		if r.Method != "HEAD" {
			panic("expected HEAD; got " + r.Method)
		}
		w.Header().Set("Transfer-Encoding", "chunked") // client should ignore
		w.Header().Set("x-client-ipport", r.RemoteAddr)
		w.WriteHeader(200)
	}))
	defer ts.Close()
	c := ts.Client()

	// Ensure that we wait for the readLoop to complete before
	// calling Head again
	didRead := make(chan bool)
	SetReadLoopBeforeNextReadHook(func() { didRead <- true })
	defer SetReadLoopBeforeNextReadHook(nil)

	res1, err := c.Head(ts.URL)
	<-didRead

	if err != nil {
		t.Fatalf("request 1 error: %v", err)
	}

	res2, err := c.Head(ts.URL)
	<-didRead

	if err != nil {
		t.Fatalf("request 2 error: %v", err)
	}
	if v1, v2 := res1.Header.Get("x-client-ipport"), res2.Header.Get("x-client-ipport"); v1 != v2 {
		t.Errorf("ip/ports differed between head requests: %q vs %q", v1, v2)
	}
}

var roundTripTests = []struct {
	accept       string
	expectAccept string
	compressed   bool
}{
	// Requests with no accept-encoding header use transparent compression
	{"", "gzip", false},
	// Requests with other accept-encoding should pass through unmodified
	{"foo", "foo", false},
	// Requests with accept-encoding == gzip should be passed through
	{"gzip", "gzip", true},
}

// Test that the modification made to the Request by the RoundTripper is cleaned up
func TestRoundTripGzip(t *testing.T) {
	setParallel(t)
	defer afterTest(t)
	const responseBody = "test response body"
	ts := httptest.NewServer(HandlerFunc(func(rw ResponseWriter, req *Request) {
		accept := req.Header.Get("Accept-Encoding")
		if expect := req.FormValue("expect_accept"); accept != expect {
			t.Errorf("in handler, test %v: Accept-Encoding = %q, want %q",
				req.FormValue("testnum"), accept, expect)
		}
		if accept == "gzip" {
			rw.Header().Set("Content-Encoding", "gzip")
			gz := gzip.NewWriter(rw)
			gz.Write([]byte(responseBody))
			gz.Close()
		} else {
			rw.Header().Set("Content-Encoding", accept)
			rw.Write([]byte(responseBody))
		}
	}))
	defer ts.Close()
	tr := ts.Client().Transport.(*Transport)

	for i, test := range roundTripTests {
		// Test basic request (no accept-encoding)
		req, _ := NewRequest("GET", fmt.Sprintf("%s/?testnum=%d&expect_accept=%s", ts.URL, i, test.expectAccept), nil)
		if test.accept != "" {
			req.Header.Set("Accept-Encoding", test.accept)
		}
		res, err := tr.RoundTrip(req)
		if err != nil {
			t.Errorf("%d. RoundTrip: %v", i, err)
			continue
		}
		var body []byte
		if test.compressed {
			var r *gzip.Reader
			r, err = gzip.NewReader(res.Body)
			if err != nil {
				t.Errorf("%d. gzip NewReader: %v", i, err)
				continue
			}
			body, err = io.ReadAll(r)
			res.Body.Close()
		} else {
			body, err = io.ReadAll(res.Body)
		}
		if err != nil {
			t.Errorf("%d. Error: %q", i, err)
			continue
		}
		if g, e := string(body), responseBody; g != e {
			t.Errorf("%d. body = %q; want %q", i, g, e)
		}
		if g, e := req.Header.Get("Accept-Encoding"), test.accept; g != e {
			t.Errorf("%d. Accept-Encoding = %q; want %q (it was mutated, in violation of RoundTrip contract)", i, g, e)
		}
		if g, e := res.Header.Get("Content-Encoding"), test.accept; g != e {
			t.Errorf("%d. Content-Encoding = %q; want %q", i, g, e)
		}
	}

}

func TestTransportGzip(t *testing.T) {
	setParallel(t)
	defer afterTest(t)
	const testString = "The test string aaaaaaaaaaaaaaaaaaaaaaaaaaaaaaaaaaaaaaaaaaa"
	const nRandBytes = 1024 * 1024
	ts := httptest.NewServer(HandlerFunc(func(rw ResponseWriter, req *Request) {
		if req.Method == "HEAD" {
			if g := req.Header.Get("Accept-Encoding"); g != "" {
				t.Errorf("HEAD request sent with Accept-Encoding of %q; want none", g)
			}
			return
		}
		if g, e := req.Header.Get("Accept-Encoding"), "gzip"; g != e {
			t.Errorf("Accept-Encoding = %q, want %q", g, e)
		}
		rw.Header().Set("Content-Encoding", "gzip")

		var w io.Writer = rw
		var buf bytes.Buffer
		if req.FormValue("chunked") == "0" {
			w = &buf
			defer io.Copy(rw, &buf)
			defer func() {
				rw.Header().Set("Content-Length", strconv.Itoa(buf.Len()))
			}()
		}
		gz := gzip.NewWriter(w)
		gz.Write([]byte(testString))
		if req.FormValue("body") == "large" {
			io.CopyN(gz, rand.Reader, nRandBytes)
		}
		gz.Close()
	}))
	defer ts.Close()
	c := ts.Client()

	for _, chunked := range []string{"1", "0"} {
		// First fetch something large, but only read some of it.
		res, err := c.Get(ts.URL + "/?body=large&chunked=" + chunked)
		if err != nil {
			t.Fatalf("large get: %v", err)
		}
		buf := make([]byte, len(testString))
		n, err := io.ReadFull(res.Body, buf)
		if err != nil {
			t.Fatalf("partial read of large response: size=%d, %v", n, err)
		}
		if e, g := testString, string(buf); e != g {
			t.Errorf("partial read got %q, expected %q", g, e)
		}
		res.Body.Close()
		// Read on the body, even though it's closed
		n, err = res.Body.Read(buf)
		if n != 0 || err == nil {
			t.Errorf("expected error post-closed large Read; got = %d, %v", n, err)
		}

		// Then something small.
		res, err = c.Get(ts.URL + "/?chunked=" + chunked)
		if err != nil {
			t.Fatal(err)
		}
		body, err := io.ReadAll(res.Body)
		if err != nil {
			t.Fatal(err)
		}
		if g, e := string(body), testString; g != e {
			t.Fatalf("body = %q; want %q", g, e)
		}
		if g, e := res.Header.Get("Content-Encoding"), ""; g != e {
			t.Fatalf("Content-Encoding = %q; want %q", g, e)
		}

		// Read on the body after it's been fully read:
		n, err = res.Body.Read(buf)
		if n != 0 || err == nil {
			t.Errorf("expected Read error after exhausted reads; got %d, %v", n, err)
		}
		res.Body.Close()
		n, err = res.Body.Read(buf)
		if n != 0 || err == nil {
			t.Errorf("expected Read error after Close; got %d, %v", n, err)
		}
	}

	// And a HEAD request too, because they're always weird.
	res, err := c.Head(ts.URL)
	if err != nil {
		t.Fatalf("Head: %v", err)
	}
	if res.StatusCode != 200 {
		t.Errorf("Head status=%d; want=200", res.StatusCode)
	}
}

// If a request has Expect:100-continue header, the request blocks sending body until the first response.
// Premature consumption of the request body should not be occurred.
func TestTransportExpect100Continue(t *testing.T) {
	setParallel(t)
	defer afterTest(t)

	ts := httptest.NewServer(HandlerFunc(func(rw ResponseWriter, req *Request) {
		switch req.URL.Path {
		case "/100":
			// This endpoint implicitly responds 100 Continue and reads body.
			if _, err := io.Copy(io.Discard, req.Body); err != nil {
				t.Error("Failed to read Body", err)
			}
			rw.WriteHeader(StatusOK)
		case "/200":
			// Go 1.5 adds Connection: close header if the client expect
			// continue but not entire request body is consumed.
			rw.WriteHeader(StatusOK)
		case "/500":
			rw.WriteHeader(StatusInternalServerError)
		case "/keepalive":
			// This hijacked endpoint responds error without Connection:close.
			_, bufrw, err := rw.(Hijacker).Hijack()
			if err != nil {
				log.Fatal(err)
			}
			bufrw.WriteString("HTTP/1.1 500 Internal Server Error\r\n")
			bufrw.WriteString("Content-Length: 0\r\n\r\n")
			bufrw.Flush()
		case "/timeout":
			// This endpoint tries to read body without 100 (Continue) response.
			// After ExpectContinueTimeout, the reading will be started.
			conn, bufrw, err := rw.(Hijacker).Hijack()
			if err != nil {
				log.Fatal(err)
			}
			if _, err := io.CopyN(io.Discard, bufrw, req.ContentLength); err != nil {
				t.Error("Failed to read Body", err)
			}
			bufrw.WriteString("HTTP/1.1 200 OK\r\n\r\n")
			bufrw.Flush()
			conn.Close()
		}

	}))
	defer ts.Close()

	tests := []struct {
		path   string
		body   []byte
		sent   int
		status int
	}{
		{path: "/100", body: []byte("hello"), sent: 5, status: 200},       // Got 100 followed by 200, entire body is sent.
		{path: "/200", body: []byte("hello"), sent: 0, status: 200},       // Got 200 without 100. body isn't sent.
		{path: "/500", body: []byte("hello"), sent: 0, status: 500},       // Got 500 without 100. body isn't sent.
		{path: "/keepalive", body: []byte("hello"), sent: 0, status: 500}, // Although without Connection:close, body isn't sent.
		{path: "/timeout", body: []byte("hello"), sent: 5, status: 200},   // Timeout exceeded and entire body is sent.
	}

	c := ts.Client()
	for i, v := range tests {
		tr := &Transport{
			ExpectContinueTimeout: 2 * time.Second,
		}
		defer tr.CloseIdleConnections()
		c.Transport = tr
		body := bytes.NewReader(v.body)
		req, err := NewRequest("PUT", ts.URL+v.path, body)
		if err != nil {
			t.Fatal(err)
		}
		req.Header.Set("Expect", "100-continue")
		req.ContentLength = int64(len(v.body))

		resp, err := c.Do(req)
		if err != nil {
			t.Fatal(err)
		}
		resp.Body.Close()

		sent := len(v.body) - body.Len()
		if v.status != resp.StatusCode {
			t.Errorf("test %d: status code should be %d but got %d. (%s)", i, v.status, resp.StatusCode, v.path)
		}
		if v.sent != sent {
			t.Errorf("test %d: sent body should be %d but sent %d. (%s)", i, v.sent, sent, v.path)
		}
	}
}

func TestSOCKS5Proxy(t *testing.T) {
	defer afterTest(t)
	ch := make(chan string, 1)
	l := newLocalListener(t)
	defer l.Close()
	defer close(ch)
	proxy := func(t *testing.T) {
		s, err := l.Accept()
		if err != nil {
			t.Errorf("socks5 proxy Accept(): %v", err)
			return
		}
		defer s.Close()
		var buf [22]byte
		if _, err := io.ReadFull(s, buf[:3]); err != nil {
			t.Errorf("socks5 proxy initial read: %v", err)
			return
		}
		if want := []byte{5, 1, 0}; !bytes.Equal(buf[:3], want) {
			t.Errorf("socks5 proxy initial read: got %v, want %v", buf[:3], want)
			return
		}
		if _, err := s.Write([]byte{5, 0}); err != nil {
			t.Errorf("socks5 proxy initial write: %v", err)
			return
		}
		if _, err := io.ReadFull(s, buf[:4]); err != nil {
			t.Errorf("socks5 proxy second read: %v", err)
			return
		}
		if want := []byte{5, 1, 0}; !bytes.Equal(buf[:3], want) {
			t.Errorf("socks5 proxy second read: got %v, want %v", buf[:3], want)
			return
		}
		var ipLen int
		switch buf[3] {
		case 1:
			ipLen = net.IPv4len
		case 4:
			ipLen = net.IPv6len
		default:
			t.Errorf("socks5 proxy second read: unexpected address type %v", buf[4])
			return
		}
		if _, err := io.ReadFull(s, buf[4:ipLen+6]); err != nil {
			t.Errorf("socks5 proxy address read: %v", err)
			return
		}
		ip := net.IP(buf[4 : ipLen+4])
		port := binary.BigEndian.Uint16(buf[ipLen+4 : ipLen+6])
		copy(buf[:3], []byte{5, 0, 0})
		if _, err := s.Write(buf[:ipLen+6]); err != nil {
			t.Errorf("socks5 proxy connect write: %v", err)
			return
		}
		ch <- fmt.Sprintf("proxy for %s:%d", ip, port)

		// Implement proxying.
		targetHost := net.JoinHostPort(ip.String(), strconv.Itoa(int(port)))
		targetConn, err := net.Dial("tcp", targetHost)
		if err != nil {
			t.Errorf("net.Dial failed")
			return
		}
		go io.Copy(targetConn, s)
		io.Copy(s, targetConn) // Wait for the client to close the socket.
		targetConn.Close()
	}

	pu, err := url.Parse("socks5://" + l.Addr().String())
	if err != nil {
		t.Fatal(err)
	}

	sentinelHeader := "X-Sentinel"
	sentinelValue := "12345"
	h := HandlerFunc(func(w ResponseWriter, r *Request) {
		w.Header().Set(sentinelHeader, sentinelValue)
	})
	for _, useTLS := range []bool{false, true} {
		t.Run(fmt.Sprintf("useTLS=%v", useTLS), func(t *testing.T) {
			var ts *httptest.Server
			if useTLS {
				ts = httptest.NewTLSServer(h)
			} else {
				ts = httptest.NewServer(h)
			}
			go proxy(t)
			c := ts.Client()
			c.Transport.(*Transport).Proxy = ProxyURL(pu)
			r, err := c.Head(ts.URL)
			if err != nil {
				t.Fatal(err)
			}
			if r.Header.Get(sentinelHeader) != sentinelValue {
				t.Errorf("Failed to retrieve sentinel value")
			}
			var got string
			select {
			case got = <-ch:
			case <-time.After(5 * time.Second):
				t.Fatal("timeout connecting to socks5 proxy")
			}
			ts.Close()
			tsu, err := url.Parse(ts.URL)
			if err != nil {
				t.Fatal(err)
			}
			want := "proxy for " + tsu.Host
			if got != want {
				t.Errorf("got %q, want %q", got, want)
			}
		})
	}
}

func TestTransportProxy(t *testing.T) {
	defer afterTest(t)
	testCases := []struct{ httpsSite, httpsProxy bool }{
		{false, false},
		{false, true},
		{true, false},
		{true, true},
	}
	for _, testCase := range testCases {
		httpsSite := testCase.httpsSite
		httpsProxy := testCase.httpsProxy
		t.Run(fmt.Sprintf("httpsSite=%v, httpsProxy=%v", httpsSite, httpsProxy), func(t *testing.T) {
			siteCh := make(chan *Request, 1)
			h1 := HandlerFunc(func(w ResponseWriter, r *Request) {
				siteCh <- r
			})
			proxyCh := make(chan *Request, 1)
			h2 := HandlerFunc(func(w ResponseWriter, r *Request) {
				proxyCh <- r
				// Implement an entire CONNECT proxy
				if r.Method == "CONNECT" {
					hijacker, ok := w.(Hijacker)
					if !ok {
						t.Errorf("hijack not allowed")
						return
					}
					clientConn, _, err := hijacker.Hijack()
					if err != nil {
						t.Errorf("hijacking failed")
						return
					}
					res := &Response{
						StatusCode: StatusOK,
						Proto:      "HTTP/1.1",
						ProtoMajor: 1,
						ProtoMinor: 1,
						Header:     make(Header),
					}

					targetConn, err := net.Dial("tcp", r.URL.Host)
					if err != nil {
						t.Errorf("net.Dial(%q) failed: %v", r.URL.Host, err)
						return
					}

					if err := res.Write(clientConn); err != nil {
						t.Errorf("Writing 200 OK failed: %v", err)
						return
					}

					go io.Copy(targetConn, clientConn)
					go func() {
						io.Copy(clientConn, targetConn)
						targetConn.Close()
					}()
				}
			})
			var ts *httptest.Server
			if httpsSite {
				ts = httptest.NewTLSServer(h1)
			} else {
				ts = httptest.NewServer(h1)
			}
			var proxy *httptest.Server
			if httpsProxy {
				proxy = httptest.NewTLSServer(h2)
			} else {
				proxy = httptest.NewServer(h2)
			}

			pu, err := url.Parse(proxy.URL)
			if err != nil {
				t.Fatal(err)
			}

			// If neither server is HTTPS or both are, then c may be derived from either.
			// If only one server is HTTPS, c must be derived from that server in order
			// to ensure that it is configured to use the fake root CA from testcert.go.
			c := proxy.Client()
			if httpsSite {
				c = ts.Client()
			}

			c.Transport.(*Transport).Proxy = ProxyURL(pu)
			if _, err := c.Head(ts.URL); err != nil {
				t.Error(err)
			}
			var got *Request
			select {
			case got = <-proxyCh:
			case <-time.After(5 * time.Second):
				t.Fatal("timeout connecting to http proxy")
			}
			c.Transport.(*Transport).CloseIdleConnections()
			ts.Close()
			proxy.Close()
			if httpsSite {
				// First message should be a CONNECT, asking for a socket to the real server,
				if got.Method != "CONNECT" {
					t.Errorf("Wrong method for secure proxying: %q", got.Method)
				}
				gotHost := got.URL.Host
				pu, err := url.Parse(ts.URL)
				if err != nil {
					t.Fatal("Invalid site URL")
				}
				if wantHost := pu.Host; gotHost != wantHost {
					t.Errorf("Got CONNECT host %q, want %q", gotHost, wantHost)
				}

				// The next message on the channel should be from the site's server.
				next := <-siteCh
				if next.Method != "HEAD" {
					t.Errorf("Wrong method at destination: %s", next.Method)
				}
				if nextURL := next.URL.String(); nextURL != "/" {
					t.Errorf("Wrong URL at destination: %s", nextURL)
				}
			} else {
				if got.Method != "HEAD" {
					t.Errorf("Wrong method for destination: %q", got.Method)
				}
				gotURL := got.URL.String()
				wantURL := ts.URL + "/"
				if gotURL != wantURL {
					t.Errorf("Got URL %q, want %q", gotURL, wantURL)
				}
			}
		})
	}
}

// Issue 28012: verify that the Transport closes its TCP connection to http proxies
// when they're slow to reply to HTTPS CONNECT responses.
func TestTransportProxyHTTPSConnectLeak(t *testing.T) {
	setParallel(t)
	defer afterTest(t)

	ctx, cancel := context.WithCancel(context.Background())
	defer cancel()

	ln := newLocalListener(t)
	defer ln.Close()
	listenerDone := make(chan struct{})
	go func() {
		defer close(listenerDone)
		c, err := ln.Accept()
		if err != nil {
			t.Errorf("Accept: %v", err)
			return
		}
		defer c.Close()
		// Read the CONNECT request
		br := bufio.NewReader(c)
		cr, err := ReadRequest(br)
		if err != nil {
			t.Errorf("proxy server failed to read CONNECT request")
			return
		}
		if cr.Method != "CONNECT" {
			t.Errorf("unexpected method %q", cr.Method)
			return
		}

		// Now hang and never write a response; instead, cancel the request and wait
		// for the client to close.
		// (Prior to Issue 28012 being fixed, we never closed.)
		cancel()
		var buf [1]byte
		_, err = br.Read(buf[:])
		if err != io.EOF {
			t.Errorf("proxy server Read err = %v; want EOF", err)
		}
		return
	}()

	c := &Client{
		Transport: &Transport{
			Proxy: func(*Request) (*url.URL, error) {
				return url.Parse("http://" + ln.Addr().String())
			},
		},
	}
	req, err := NewRequestWithContext(ctx, "GET", "https://golang.fake.tld/", nil)
	if err != nil {
		t.Fatal(err)
	}
	_, err = c.Do(req)
	if err == nil {
		t.Errorf("unexpected Get success")
	}

	// Wait unconditionally for the listener goroutine to exit: this should never
	// hang, so if it does we want a full goroutine dump — and that's exactly what
	// the testing package will give us when the test run times out.
	<-listenerDone
}

// Issue 16997: test transport dial preserves typed errors
func TestTransportDialPreservesNetOpProxyError(t *testing.T) {
	defer afterTest(t)

	var errDial = errors.New("some dial error")

	tr := &Transport{
		Proxy: func(*Request) (*url.URL, error) {
			return url.Parse("http://proxy.fake.tld/")
		},
		Dial: func(string, string) (net.Conn, error) {
			return nil, errDial
		},
	}
	defer tr.CloseIdleConnections()

	c := &Client{Transport: tr}
	req, _ := NewRequest("GET", "http://fake.tld", nil)
	res, err := c.Do(req)
	if err == nil {
		res.Body.Close()
		t.Fatal("wanted a non-nil error")
	}

	uerr, ok := err.(*url.Error)
	if !ok {
		t.Fatalf("got %T, want *url.Error", err)
	}
	oe, ok := uerr.Err.(*net.OpError)
	if !ok {
		t.Fatalf("url.Error.Err =  %T; want *net.OpError", uerr.Err)
	}
	want := &net.OpError{
		Op:  "proxyconnect",
		Net: "tcp",
		Err: errDial, // original error, unwrapped.
	}
	if !reflect.DeepEqual(oe, want) {
		t.Errorf("Got error %#v; want %#v", oe, want)
	}
}

// Issue 36431: calls to RoundTrip should not mutate t.ProxyConnectHeader.
//
// (A bug caused dialConn to instead write the per-request Proxy-Authorization
// header through to the shared Header instance, introducing a data race.)
func TestTransportProxyDialDoesNotMutateProxyConnectHeader(t *testing.T) {
	setParallel(t)
	defer afterTest(t)

	proxy := httptest.NewTLSServer(NotFoundHandler())
	defer proxy.Close()
	c := proxy.Client()

	tr := c.Transport.(*Transport)
	tr.Proxy = func(*Request) (*url.URL, error) {
		u, _ := url.Parse(proxy.URL)
		u.User = url.UserPassword("aladdin", "opensesame")
		return u, nil
	}
	h := tr.ProxyConnectHeader
	if h == nil {
		h = make(Header)
	}
	tr.ProxyConnectHeader = h.Clone()

	req, err := NewRequest("GET", "https://golang.fake.tld/", nil)
	if err != nil {
		t.Fatal(err)
	}
	_, err = c.Do(req)
	if err == nil {
		t.Errorf("unexpected Get success")
	}

	if !reflect.DeepEqual(tr.ProxyConnectHeader, h) {
		t.Errorf("tr.ProxyConnectHeader = %v; want %v", tr.ProxyConnectHeader, h)
	}
}

// TestTransportGzipRecursive sends a gzip quine and checks that the
// client gets the same value back. This is more cute than anything,
// but checks that we don't recurse forever, and checks that
// Content-Encoding is removed.
func TestTransportGzipRecursive(t *testing.T) {
	defer afterTest(t)
	ts := httptest.NewServer(HandlerFunc(func(w ResponseWriter, r *Request) {
		w.Header().Set("Content-Encoding", "gzip")
		w.Write(rgz)
	}))
	defer ts.Close()

	c := ts.Client()
	res, err := c.Get(ts.URL)
	if err != nil {
		t.Fatal(err)
	}
	body, err := io.ReadAll(res.Body)
	if err != nil {
		t.Fatal(err)
	}
	if !bytes.Equal(body, rgz) {
		t.Fatalf("Incorrect result from recursive gz:\nhave=%x\nwant=%x",
			body, rgz)
	}
	if g, e := res.Header.Get("Content-Encoding"), ""; g != e {
		t.Fatalf("Content-Encoding = %q; want %q", g, e)
	}
}

// golang.org/issue/7750: request fails when server replies with
// a short gzip body
func TestTransportGzipShort(t *testing.T) {
	defer afterTest(t)
	ts := httptest.NewServer(HandlerFunc(func(w ResponseWriter, r *Request) {
		w.Header().Set("Content-Encoding", "gzip")
		w.Write([]byte{0x1f, 0x8b})
	}))
	defer ts.Close()

	c := ts.Client()
	res, err := c.Get(ts.URL)
	if err != nil {
		t.Fatal(err)
	}
	defer res.Body.Close()
	_, err = io.ReadAll(res.Body)
	if err == nil {
		t.Fatal("Expect an error from reading a body.")
	}
	if err != io.ErrUnexpectedEOF {
		t.Errorf("ReadAll error = %v; want io.ErrUnexpectedEOF", err)
	}
}

// Wait until number of goroutines is no greater than nmax, or time out.
func waitNumGoroutine(nmax int) int {
	nfinal := runtime.NumGoroutine()
	for ntries := 10; ntries > 0 && nfinal > nmax; ntries-- {
		time.Sleep(50 * time.Millisecond)
		runtime.GC()
		nfinal = runtime.NumGoroutine()
	}
	return nfinal
}

// tests that persistent goroutine connections shut down when no longer desired.
func TestTransportPersistConnLeak(t *testing.T) {
	// Not parallel: counts goroutines
	defer afterTest(t)

	const numReq = 25
	gotReqCh := make(chan bool, numReq)
	unblockCh := make(chan bool, numReq)
	ts := httptest.NewServer(HandlerFunc(func(w ResponseWriter, r *Request) {
		gotReqCh <- true
		<-unblockCh
		w.Header().Set("Content-Length", "0")
		w.WriteHeader(204)
	}))
	defer ts.Close()
	c := ts.Client()
	tr := c.Transport.(*Transport)

	n0 := runtime.NumGoroutine()

	didReqCh := make(chan bool, numReq)
	failed := make(chan bool, numReq)
	for i := 0; i < numReq; i++ {
		go func() {
			res, err := c.Get(ts.URL)
			didReqCh <- true
			if err != nil {
				t.Logf("client fetch error: %v", err)
				failed <- true
				return
			}
			res.Body.Close()
		}()
	}

	// Wait for all goroutines to be stuck in the Handler.
	for i := 0; i < numReq; i++ {
		select {
		case <-gotReqCh:
			// ok
		case <-failed:
			// Not great but not what we are testing:
			// sometimes an overloaded system will fail to make all the connections.
		}
	}

	nhigh := runtime.NumGoroutine()

	// Tell all handlers to unblock and reply.
	close(unblockCh)

	// Wait for all HTTP clients to be done.
	for i := 0; i < numReq; i++ {
		<-didReqCh
	}

	tr.CloseIdleConnections()
	nfinal := waitNumGoroutine(n0 + 5)

	growth := nfinal - n0

	// We expect 0 or 1 extra goroutine, empirically. Allow up to 5.
	// Previously we were leaking one per numReq.
	if int(growth) > 5 {
		t.Logf("goroutine growth: %d -> %d -> %d (delta: %d)", n0, nhigh, nfinal, growth)
		t.Error("too many new goroutines")
	}
}

// golang.org/issue/4531: Transport leaks goroutines when
// request.ContentLength is explicitly short
func TestTransportPersistConnLeakShortBody(t *testing.T) {
	// Not parallel: measures goroutines.
	defer afterTest(t)
	ts := httptest.NewServer(HandlerFunc(func(w ResponseWriter, r *Request) {
	}))
	defer ts.Close()
	c := ts.Client()
	tr := c.Transport.(*Transport)

	n0 := runtime.NumGoroutine()
	body := []byte("Hello")
	for i := 0; i < 20; i++ {
		req, err := NewRequest("POST", ts.URL, bytes.NewReader(body))
		if err != nil {
			t.Fatal(err)
		}
		req.ContentLength = int64(len(body) - 2) // explicitly short
		_, err = c.Do(req)
		if err == nil {
			t.Fatal("Expect an error from writing too long of a body.")
		}
	}
	nhigh := runtime.NumGoroutine()
	tr.CloseIdleConnections()
	nfinal := waitNumGoroutine(n0 + 5)

	growth := nfinal - n0

	// We expect 0 or 1 extra goroutine, empirically. Allow up to 5.
	// Previously we were leaking one per numReq.
	t.Logf("goroutine growth: %d -> %d -> %d (delta: %d)", n0, nhigh, nfinal, growth)
	if int(growth) > 5 {
		t.Error("too many new goroutines")
	}
}

// A countedConn is a net.Conn that decrements an atomic counter when finalized.
type countedConn struct {
	net.Conn
}

// A countingDialer dials connections and counts the number that remain reachable.
type countingDialer struct {
	dialer      net.Dialer
	mu          sync.Mutex
	total, live int64
}

func (d *countingDialer) DialContext(ctx context.Context, network, address string) (net.Conn, error) {
	conn, err := d.dialer.DialContext(ctx, network, address)
	if err != nil {
		return nil, err
	}

	counted := new(countedConn)
	counted.Conn = conn

	d.mu.Lock()
	defer d.mu.Unlock()
	d.total++
	d.live++

	runtime.SetFinalizer(counted, d.decrement)
	return counted, nil
}

func (d *countingDialer) decrement(*countedConn) {
	d.mu.Lock()
	defer d.mu.Unlock()
	d.live--
}

func (d *countingDialer) Read() (total, live int64) {
	d.mu.Lock()
	defer d.mu.Unlock()
	return d.total, d.live
}

func TestTransportPersistConnLeakNeverIdle(t *testing.T) {
	defer afterTest(t)

	ts := httptest.NewServer(HandlerFunc(func(w ResponseWriter, r *Request) {
		// Close every connection so that it cannot be kept alive.
		conn, _, err := w.(Hijacker).Hijack()
		if err != nil {
			t.Errorf("Hijack failed unexpectedly: %v", err)
			return
		}
		conn.Close()
	}))
	defer ts.Close()

	var d countingDialer
	c := ts.Client()
	c.Transport.(*Transport).DialContext = d.DialContext

	body := []byte("Hello")
	for i := 0; ; i++ {
		total, live := d.Read()
		if live < total {
			break
		}
		if i >= 1<<12 {
			t.Fatalf("Count of live client net.Conns (%d) not lower than total (%d) after %d Do / GC iterations.", live, total, i)
		}

		req, err := NewRequest("POST", ts.URL, bytes.NewReader(body))
		if err != nil {
			t.Fatal(err)
		}
		_, err = c.Do(req)
		if err == nil {
			t.Fatal("expected broken connection")
		}

		runtime.GC()
	}
}

type countedContext struct {
	context.Context
}

type contextCounter struct {
	mu   sync.Mutex
	live int64
}

func (cc *contextCounter) Track(ctx context.Context) context.Context {
	counted := new(countedContext)
	counted.Context = ctx
	cc.mu.Lock()
	defer cc.mu.Unlock()
	cc.live++
	runtime.SetFinalizer(counted, cc.decrement)
	return counted
}

func (cc *contextCounter) decrement(*countedContext) {
	cc.mu.Lock()
	defer cc.mu.Unlock()
	cc.live--
}

func (cc *contextCounter) Read() (live int64) {
	cc.mu.Lock()
	defer cc.mu.Unlock()
	return cc.live
}

func TestTransportPersistConnContextLeakMaxConnsPerHost(t *testing.T) {
	defer afterTest(t)

	ts := httptest.NewServer(HandlerFunc(func(w ResponseWriter, r *Request) {
		runtime.Gosched()
		w.WriteHeader(StatusOK)
	}))
	defer ts.Close()

	c := ts.Client()
	c.Transport.(*Transport).MaxConnsPerHost = 1

	ctx := context.Background()
	body := []byte("Hello")
	doPosts := func(cc *contextCounter) {
		var wg sync.WaitGroup
		for n := 64; n > 0; n-- {
			wg.Add(1)
			go func() {
				defer wg.Done()

				ctx := cc.Track(ctx)
				req, err := NewRequest("POST", ts.URL, bytes.NewReader(body))
				if err != nil {
					t.Error(err)
				}

				_, err = c.Do(req.WithContext(ctx))
				if err != nil {
					t.Errorf("Do failed with error: %v", err)
				}
			}()
		}
		wg.Wait()
	}

	var initialCC contextCounter
	doPosts(&initialCC)

	// flushCC exists only to put pressure on the GC to finalize the initialCC
	// contexts: the flushCC allocations should eventually displace the initialCC
	// allocations.
	var flushCC contextCounter
	for i := 0; ; i++ {
		live := initialCC.Read()
		if live == 0 {
			break
		}
		if i >= 100 {
			t.Fatalf("%d Contexts still not finalized after %d GC cycles.", live, i)
		}
		doPosts(&flushCC)
		runtime.GC()
	}
}

// This used to crash; https://golang.org/issue/3266
func TestTransportIdleConnCrash(t *testing.T) {
	defer afterTest(t)
	var tr *Transport

	unblockCh := make(chan bool, 1)
	ts := httptest.NewServer(HandlerFunc(func(w ResponseWriter, r *Request) {
		<-unblockCh
		tr.CloseIdleConnections()
	}))
	defer ts.Close()
	c := ts.Client()
	tr = c.Transport.(*Transport)

	didreq := make(chan bool)
	go func() {
		res, err := c.Get(ts.URL)
		if err != nil {
			t.Error(err)
		} else {
			res.Body.Close() // returns idle conn
		}
		didreq <- true
	}()
	unblockCh <- true
	<-didreq
}

// Test that the transport doesn't close the TCP connection early,
// before the response body has been read. This was a regression
// which sadly lacked a triggering test. The large response body made
// the old race easier to trigger.
func TestIssue3644(t *testing.T) {
	defer afterTest(t)
	const numFoos = 5000
	ts := httptest.NewServer(HandlerFunc(func(w ResponseWriter, r *Request) {
		w.Header().Set("Connection", "close")
		for i := 0; i < numFoos; i++ {
			w.Write([]byte("foo "))
		}
	}))
	defer ts.Close()
	c := ts.Client()
	res, err := c.Get(ts.URL)
	if err != nil {
		t.Fatal(err)
	}
	defer res.Body.Close()
	bs, err := io.ReadAll(res.Body)
	if err != nil {
		t.Fatal(err)
	}
	if len(bs) != numFoos*len("foo ") {
		t.Errorf("unexpected response length")
	}
}

// Test that a client receives a server's reply, even if the server doesn't read
// the entire request body.
func TestIssue3595(t *testing.T) {
	setParallel(t)
	defer afterTest(t)
	const deniedMsg = "sorry, denied."
	ts := httptest.NewServer(HandlerFunc(func(w ResponseWriter, r *Request) {
		Error(w, deniedMsg, StatusUnauthorized)
	}))
	defer ts.Close()
	c := ts.Client()
	res, err := c.Post(ts.URL, "application/octet-stream", neverEnding('a'))
	if err != nil {
		t.Errorf("Post: %v", err)
		return
	}
	got, err := io.ReadAll(res.Body)
	if err != nil {
		t.Fatalf("Body ReadAll: %v", err)
	}
	if !strings.Contains(string(got), deniedMsg) {
		t.Errorf("Known bug: response %q does not contain %q", got, deniedMsg)
	}
}

// From https://golang.org/issue/4454 ,
// "client fails to handle requests with no body and chunked encoding"
func TestChunkedNoContent(t *testing.T) {
	defer afterTest(t)
	ts := httptest.NewServer(HandlerFunc(func(w ResponseWriter, r *Request) {
		w.WriteHeader(StatusNoContent)
	}))
	defer ts.Close()

	c := ts.Client()
	for _, closeBody := range []bool{true, false} {
		const n = 4
		for i := 1; i <= n; i++ {
			res, err := c.Get(ts.URL)
			if err != nil {
				t.Errorf("closingBody=%v, req %d/%d: %v", closeBody, i, n, err)
			} else {
				if closeBody {
					res.Body.Close()
				}
			}
		}
	}
}

func TestTransportConcurrency(t *testing.T) {
	// Not parallel: uses global test hooks.
	defer afterTest(t)
	maxProcs, numReqs := 16, 500
	if testing.Short() {
		maxProcs, numReqs = 4, 50
	}
	defer runtime.GOMAXPROCS(runtime.GOMAXPROCS(maxProcs))
	ts := httptest.NewServer(HandlerFunc(func(w ResponseWriter, r *Request) {
		fmt.Fprintf(w, "%v", r.FormValue("echo"))
	}))
	defer ts.Close()

	var wg sync.WaitGroup
	wg.Add(numReqs)

	// Due to the Transport's "socket late binding" (see
	// idleConnCh in transport.go), the numReqs HTTP requests
	// below can finish with a dial still outstanding. To keep
	// the leak checker happy, keep track of pending dials and
	// wait for them to finish (and be closed or returned to the
	// idle pool) before we close idle connections.
	SetPendingDialHooks(func() { wg.Add(1) }, wg.Done)
	defer SetPendingDialHooks(nil, nil)

	c := ts.Client()
	reqs := make(chan string)
	defer close(reqs)

	for i := 0; i < maxProcs*2; i++ {
		go func() {
			for req := range reqs {
				res, err := c.Get(ts.URL + "/?echo=" + req)
				if err != nil {
					t.Errorf("error on req %s: %v", req, err)
					wg.Done()
					continue
				}
				all, err := io.ReadAll(res.Body)
				if err != nil {
					t.Errorf("read error on req %s: %v", req, err)
					wg.Done()
					continue
				}
				if string(all) != req {
					t.Errorf("body of req %s = %q; want %q", req, all, req)
				}
				res.Body.Close()
				wg.Done()
			}
		}()
	}
	for i := 0; i < numReqs; i++ {
		reqs <- fmt.Sprintf("request-%d", i)
	}
	wg.Wait()
}

func TestIssue4191_InfiniteGetTimeout(t *testing.T) {
	setParallel(t)
	defer afterTest(t)
	const debug = false
	mux := NewServeMux()
	mux.HandleFunc("/get", func(w ResponseWriter, r *Request) {
		io.Copy(w, neverEnding('a'))
	})
	ts := httptest.NewServer(mux)
	defer ts.Close()
	timeout := 100 * time.Millisecond

	c := ts.Client()
	c.Transport.(*Transport).Dial = func(n, addr string) (net.Conn, error) {
		conn, err := net.Dial(n, addr)
		if err != nil {
			return nil, err
		}
		conn.SetDeadline(time.Now().Add(timeout))
		if debug {
			conn = NewLoggingConn("client", conn)
		}
		return conn, nil
	}

	getFailed := false
	nRuns := 5
	if testing.Short() {
		nRuns = 1
	}
	for i := 0; i < nRuns; i++ {
		if debug {
			println("run", i+1, "of", nRuns)
		}
		sres, err := c.Get(ts.URL + "/get")
		if err != nil {
			if !getFailed {
				// Make the timeout longer, once.
				getFailed = true
				t.Logf("increasing timeout")
				i--
				timeout *= 10
				continue
			}
			t.Errorf("Error issuing GET: %v", err)
			break
		}
		_, err = io.Copy(io.Discard, sres.Body)
		if err == nil {
			t.Errorf("Unexpected successful copy")
			break
		}
	}
	if debug {
		println("tests complete; waiting for handlers to finish")
	}
}

func TestIssue4191_InfiniteGetToPutTimeout(t *testing.T) {
	setParallel(t)
	defer afterTest(t)
	const debug = false
	mux := NewServeMux()
	mux.HandleFunc("/get", func(w ResponseWriter, r *Request) {
		io.Copy(w, neverEnding('a'))
	})
	mux.HandleFunc("/put", func(w ResponseWriter, r *Request) {
		defer r.Body.Close()
		io.Copy(io.Discard, r.Body)
	})
	ts := httptest.NewServer(mux)
	timeout := 100 * time.Millisecond

	c := ts.Client()
	c.Transport.(*Transport).Dial = func(n, addr string) (net.Conn, error) {
		conn, err := net.Dial(n, addr)
		if err != nil {
			return nil, err
		}
		conn.SetDeadline(time.Now().Add(timeout))
		if debug {
			conn = NewLoggingConn("client", conn)
		}
		return conn, nil
	}

	getFailed := false
	nRuns := 5
	if testing.Short() {
		nRuns = 1
	}
	for i := 0; i < nRuns; i++ {
		if debug {
			println("run", i+1, "of", nRuns)
		}
		sres, err := c.Get(ts.URL + "/get")
		if err != nil {
			if !getFailed {
				// Make the timeout longer, once.
				getFailed = true
				t.Logf("increasing timeout")
				i--
				timeout *= 10
				continue
			}
			t.Errorf("Error issuing GET: %v", err)
			break
		}
		req, _ := NewRequest("PUT", ts.URL+"/put", sres.Body)
		_, err = c.Do(req)
		if err == nil {
			sres.Body.Close()
			t.Errorf("Unexpected successful PUT")
			break
		}
		sres.Body.Close()
	}
	if debug {
		println("tests complete; waiting for handlers to finish")
	}
	ts.Close()
}

func TestTransportResponseHeaderTimeout(t *testing.T) {
	setParallel(t)
	defer afterTest(t)
	if testing.Short() {
		t.Skip("skipping timeout test in -short mode")
	}
	inHandler := make(chan bool, 1)
	mux := NewServeMux()
	mux.HandleFunc("/fast", func(w ResponseWriter, r *Request) {
		inHandler <- true
	})
	mux.HandleFunc("/slow", func(w ResponseWriter, r *Request) {
		inHandler <- true
		time.Sleep(2 * time.Second)
	})
	ts := httptest.NewServer(mux)
	defer ts.Close()

	c := ts.Client()
	c.Transport.(*Transport).ResponseHeaderTimeout = 500 * time.Millisecond

	tests := []struct {
		path    string
		want    int
		wantErr string
	}{
		{path: "/fast", want: 200},
		{path: "/slow", wantErr: "timeout awaiting response headers"},
		{path: "/fast", want: 200},
	}
	for i, tt := range tests {
		req, _ := NewRequest("GET", ts.URL+tt.path, nil)
		req = req.WithT(t)
		res, err := c.Do(req)
		select {
		case <-inHandler:
		case <-time.After(5 * time.Second):
			t.Errorf("never entered handler for test index %d, %s", i, tt.path)
			continue
		}
		if err != nil {
			uerr, ok := err.(*url.Error)
			if !ok {
				t.Errorf("error is not an url.Error; got: %#v", err)
				continue
			}
			nerr, ok := uerr.Err.(net.Error)
			if !ok {
				t.Errorf("error does not satisfy net.Error interface; got: %#v", err)
				continue
			}
			if !nerr.Timeout() {
				t.Errorf("want timeout error; got: %q", nerr)
				continue
			}
			if strings.Contains(err.Error(), tt.wantErr) {
				continue
			}
			t.Errorf("%d. unexpected error: %v", i, err)
			continue
		}
		if tt.wantErr != "" {
			t.Errorf("%d. no error. expected error: %v", i, tt.wantErr)
			continue
		}
		if res.StatusCode != tt.want {
			t.Errorf("%d for path %q status = %d; want %d", i, tt.path, res.StatusCode, tt.want)
		}
	}
}

func TestTransportCancelRequest(t *testing.T) {
	setParallel(t)
	defer afterTest(t)
	if testing.Short() {
		t.Skip("skipping test in -short mode")
	}
	unblockc := make(chan bool)
	ts := httptest.NewServer(HandlerFunc(func(w ResponseWriter, r *Request) {
		fmt.Fprintf(w, "Hello")
		w.(Flusher).Flush() // send headers and some body
		<-unblockc
	}))
	defer ts.Close()
	defer close(unblockc)

	c := ts.Client()
	tr := c.Transport.(*Transport)

	req, _ := NewRequest("GET", ts.URL, nil)
	res, err := c.Do(req)
	if err != nil {
		t.Fatal(err)
	}
	go func() {
		time.Sleep(1 * time.Second)
		tr.CancelRequest(req)
	}()
	t0 := time.Now()
	body, err := io.ReadAll(res.Body)
	d := time.Since(t0)

	if err != ExportErrRequestCanceled {
		t.Errorf("Body.Read error = %v; want errRequestCanceled", err)
	}
	if string(body) != "Hello" {
		t.Errorf("Body = %q; want Hello", body)
	}
	if d < 500*time.Millisecond {
		t.Errorf("expected ~1 second delay; got %v", d)
	}
	// Verify no outstanding requests after readLoop/writeLoop
	// goroutines shut down.
	for tries := 5; tries > 0; tries-- {
		n := tr.NumPendingRequestsForTesting()
		if n == 0 {
			break
		}
		time.Sleep(100 * time.Millisecond)
		if tries == 1 {
			t.Errorf("pending requests = %d; want 0", n)
		}
	}
}

func testTransportCancelRequestInDo(t *testing.T, body io.Reader) {
	setParallel(t)
	defer afterTest(t)
	if testing.Short() {
		t.Skip("skipping test in -short mode")
	}
	unblockc := make(chan bool)
	ts := httptest.NewServer(HandlerFunc(func(w ResponseWriter, r *Request) {
		<-unblockc
	}))
	defer ts.Close()
	defer close(unblockc)

	c := ts.Client()
	tr := c.Transport.(*Transport)

	donec := make(chan bool)
	req, _ := NewRequest("GET", ts.URL, body)
	go func() {
		defer close(donec)
		c.Do(req)
	}()
	start := time.Now()
	timeout := 10 * time.Second
	for time.Since(start) < timeout {
		time.Sleep(100 * time.Millisecond)
		tr.CancelRequest(req)
		select {
		case <-donec:
			return
		default:
		}
	}
	t.Errorf("Do of canceled request has not returned after %v", timeout)
}

func TestTransportCancelRequestInDo(t *testing.T) {
	testTransportCancelRequestInDo(t, nil)
}

func TestTransportCancelRequestWithBodyInDo(t *testing.T) {
	testTransportCancelRequestInDo(t, bytes.NewBuffer([]byte{0}))
}

func TestTransportCancelRequestInDial(t *testing.T) {
	defer afterTest(t)
	if testing.Short() {
		t.Skip("skipping test in -short mode")
	}
	var logbuf bytes.Buffer
	eventLog := log.New(&logbuf, "", 0)

	unblockDial := make(chan bool)
	defer close(unblockDial)

	inDial := make(chan bool)
	tr := &Transport{
		Dial: func(network, addr string) (net.Conn, error) {
			eventLog.Println("dial: blocking")
			if !<-inDial {
				return nil, errors.New("main Test goroutine exited")
			}
			<-unblockDial
			return nil, errors.New("nope")
		},
	}
	cl := &Client{Transport: tr}
	gotres := make(chan bool)
	req, _ := NewRequest("GET", "http://something.no-network.tld/", nil)
	go func() {
		_, err := cl.Do(req)
		eventLog.Printf("Get = %v", err)
		gotres <- true
	}()

	select {
	case inDial <- true:
	case <-time.After(5 * time.Second):
		close(inDial)
		t.Fatal("timeout; never saw blocking dial")
	}

	eventLog.Printf("canceling")
	tr.CancelRequest(req)
	tr.CancelRequest(req) // used to panic on second call

	select {
	case <-gotres:
	case <-time.After(5 * time.Second):
		panic("hang. events are: " + logbuf.String())
	}

	got := logbuf.String()
	want := `dial: blocking
canceling
Get = Get "http://something.no-network.tld/": net/http: request canceled while waiting for connection
`
	if got != want {
		t.Errorf("Got events:\n%s\nWant:\n%s", got, want)
	}
}

func TestCancelRequestWithChannel(t *testing.T) {
	setParallel(t)
	defer afterTest(t)
	if testing.Short() {
		t.Skip("skipping test in -short mode")
	}
	unblockc := make(chan bool)
	ts := httptest.NewServer(HandlerFunc(func(w ResponseWriter, r *Request) {
		fmt.Fprintf(w, "Hello")
		w.(Flusher).Flush() // send headers and some body
		<-unblockc
	}))
	defer ts.Close()
	defer close(unblockc)

	c := ts.Client()
	tr := c.Transport.(*Transport)

	req, _ := NewRequest("GET", ts.URL, nil)
	ch := make(chan struct{})
	req.Cancel = ch

	res, err := c.Do(req)
	if err != nil {
		t.Fatal(err)
	}
	go func() {
		time.Sleep(1 * time.Second)
		close(ch)
	}()
	t0 := time.Now()
	body, err := io.ReadAll(res.Body)
	d := time.Since(t0)

	if err != ExportErrRequestCanceled {
		t.Errorf("Body.Read error = %v; want errRequestCanceled", err)
	}
	if string(body) != "Hello" {
		t.Errorf("Body = %q; want Hello", body)
	}
	if d < 500*time.Millisecond {
		t.Errorf("expected ~1 second delay; got %v", d)
	}
	// Verify no outstanding requests after readLoop/writeLoop
	// goroutines shut down.
	for tries := 5; tries > 0; tries-- {
		n := tr.NumPendingRequestsForTesting()
		if n == 0 {
			break
		}
		time.Sleep(100 * time.Millisecond)
		if tries == 1 {
			t.Errorf("pending requests = %d; want 0", n)
		}
	}
}

func TestCancelRequestWithChannelBeforeDo_Cancel(t *testing.T) {
	testCancelRequestWithChannelBeforeDo(t, false)
}
func TestCancelRequestWithChannelBeforeDo_Context(t *testing.T) {
	testCancelRequestWithChannelBeforeDo(t, true)
}
func testCancelRequestWithChannelBeforeDo(t *testing.T, withCtx bool) {
	setParallel(t)
	defer afterTest(t)
	unblockc := make(chan bool)
	ts := httptest.NewServer(HandlerFunc(func(w ResponseWriter, r *Request) {
		<-unblockc
	}))
	defer ts.Close()
	defer close(unblockc)

	c := ts.Client()

	req, _ := NewRequest("GET", ts.URL, nil)
	if withCtx {
		ctx, cancel := context.WithCancel(context.Background())
		cancel()
		req = req.WithContext(ctx)
	} else {
		ch := make(chan struct{})
		req.Cancel = ch
		close(ch)
	}

	_, err := c.Do(req)
	if ue, ok := err.(*url.Error); ok {
		err = ue.Err
	}
	if withCtx {
		if err != context.Canceled {
			t.Errorf("Do error = %v; want %v", err, context.Canceled)
		}
	} else {
		if err == nil || !strings.Contains(err.Error(), "canceled") {
			t.Errorf("Do error = %v; want cancellation", err)
		}
	}
}

// Issue 11020. The returned error message should be errRequestCanceled
func TestTransportCancelBeforeResponseHeaders(t *testing.T) {
	defer afterTest(t)

	serverConnCh := make(chan net.Conn, 1)
	tr := &Transport{
		Dial: func(network, addr string) (net.Conn, error) {
			cc, sc := net.Pipe()
			serverConnCh <- sc
			return cc, nil
		},
	}
	defer tr.CloseIdleConnections()
	errc := make(chan error, 1)
	req, _ := NewRequest("GET", "http://example.com/", nil)
	go func() {
		_, err := tr.RoundTrip(req)
		errc <- err
	}()

	sc := <-serverConnCh
	verb := make([]byte, 3)
	if _, err := io.ReadFull(sc, verb); err != nil {
		t.Errorf("Error reading HTTP verb from server: %v", err)
	}
	if string(verb) != "GET" {
		t.Errorf("server received %q; want GET", verb)
	}
	defer sc.Close()

	tr.CancelRequest(req)

	err := <-errc
	if err == nil {
		t.Fatalf("unexpected success from RoundTrip")
	}
	if err != ExportErrRequestCanceled {
		t.Errorf("RoundTrip error = %v; want ExportErrRequestCanceled", err)
	}
}

// golang.org/issue/3672 -- Client can't close HTTP stream
// Calling Close on a Response.Body used to just read until EOF.
// Now it actually closes the TCP connection.
func TestTransportCloseResponseBody(t *testing.T) {
	defer afterTest(t)
	writeErr := make(chan error, 1)
	msg := []byte("young\n")
	ts := httptest.NewServer(HandlerFunc(func(w ResponseWriter, r *Request) {
		for {
			_, err := w.Write(msg)
			if err != nil {
				writeErr <- err
				return
			}
			w.(Flusher).Flush()
		}
	}))
	defer ts.Close()

	c := ts.Client()
	tr := c.Transport.(*Transport)

	req, _ := NewRequest("GET", ts.URL, nil)
	defer tr.CancelRequest(req)

	res, err := c.Do(req)
	if err != nil {
		t.Fatal(err)
	}

	const repeats = 3
	buf := make([]byte, len(msg)*repeats)
	want := bytes.Repeat(msg, repeats)

	_, err = io.ReadFull(res.Body, buf)
	if err != nil {
		t.Fatal(err)
	}
	if !bytes.Equal(buf, want) {
		t.Fatalf("read %q; want %q", buf, want)
	}
	didClose := make(chan error, 1)
	go func() {
		didClose <- res.Body.Close()
	}()
	select {
	case err := <-didClose:
		if err != nil {
			t.Errorf("Close = %v", err)
		}
	case <-time.After(10 * time.Second):
		t.Fatal("too long waiting for close")
	}
	select {
	case err := <-writeErr:
		if err == nil {
			t.Errorf("expected non-nil write error")
		}
	case <-time.After(10 * time.Second):
		t.Fatal("too long waiting for write error")
	}
}

type fooProto struct{}

func (fooProto) RoundTrip(req *Request) (*Response, error) {
	res := &Response{
		Status:     "200 OK",
		StatusCode: 200,
		Header:     make(Header),
		Body:       io.NopCloser(strings.NewReader("You wanted " + req.URL.String())),
	}
	return res, nil
}

func TestTransportAltProto(t *testing.T) {
	defer afterTest(t)
	tr := &Transport{}
	c := &Client{Transport: tr}
	tr.RegisterProtocol("foo", fooProto{})
	res, err := c.Get("foo://bar.com/path")
	if err != nil {
		t.Fatal(err)
	}
	bodyb, err := io.ReadAll(res.Body)
	if err != nil {
		t.Fatal(err)
	}
	body := string(bodyb)
	if e := "You wanted foo://bar.com/path"; body != e {
		t.Errorf("got response %q, want %q", body, e)
	}
}

func TestTransportNoHost(t *testing.T) {
	defer afterTest(t)
	tr := &Transport{}
	_, err := tr.RoundTrip(&Request{
		Header: make(Header),
		URL: &url.URL{
			Scheme: "http",
		},
	})
	want := "http: no Host in request URL"
	if got := fmt.Sprint(err); got != want {
		t.Errorf("error = %v; want %q", err, want)
	}
}

// Issue 13311
func TestTransportEmptyMethod(t *testing.T) {
	req, _ := NewRequest("GET", "http://foo.com/", nil)
	req.Method = ""                                 // docs say "For client requests an empty string means GET"
	got, err := httputil.DumpRequestOut(req, false) // DumpRequestOut uses Transport
	if err != nil {
		t.Fatal(err)
	}
	if !strings.Contains(string(got), "GET ") {
		t.Fatalf("expected substring 'GET '; got: %s", got)
	}
}

func TestTransportSocketLateBinding(t *testing.T) {
	setParallel(t)
	defer afterTest(t)

	mux := NewServeMux()
	fooGate := make(chan bool, 1)
	mux.HandleFunc("/foo", func(w ResponseWriter, r *Request) {
		w.Header().Set("foo-ipport", r.RemoteAddr)
		w.(Flusher).Flush()
		<-fooGate
	})
	mux.HandleFunc("/bar", func(w ResponseWriter, r *Request) {
		w.Header().Set("bar-ipport", r.RemoteAddr)
	})
	ts := httptest.NewServer(mux)
	defer ts.Close()

	dialGate := make(chan bool, 1)
	c := ts.Client()
	c.Transport.(*Transport).Dial = func(n, addr string) (net.Conn, error) {
		if <-dialGate {
			return net.Dial(n, addr)
		}
		return nil, errors.New("manually closed")
	}

	dialGate <- true // only allow one dial
	fooRes, err := c.Get(ts.URL + "/foo")
	if err != nil {
		t.Fatal(err)
	}
	fooAddr := fooRes.Header.Get("foo-ipport")
	if fooAddr == "" {
		t.Fatal("No addr on /foo request")
	}
	time.AfterFunc(200*time.Millisecond, func() {
		// let the foo response finish so we can use its
		// connection for /bar
		fooGate <- true
		io.Copy(io.Discard, fooRes.Body)
		fooRes.Body.Close()
	})

	barRes, err := c.Get(ts.URL + "/bar")
	if err != nil {
		t.Fatal(err)
	}
	barAddr := barRes.Header.Get("bar-ipport")
	if barAddr != fooAddr {
		t.Fatalf("/foo came from conn %q; /bar came from %q instead", fooAddr, barAddr)
	}
	barRes.Body.Close()
	dialGate <- false
}

// Issue 2184
func TestTransportReading100Continue(t *testing.T) {
	defer afterTest(t)

	const numReqs = 5
	reqBody := func(n int) string { return fmt.Sprintf("request body %d", n) }
	reqID := func(n int) string { return fmt.Sprintf("REQ-ID-%d", n) }

	send100Response := func(w *io.PipeWriter, r *io.PipeReader) {
		defer w.Close()
		defer r.Close()
		br := bufio.NewReader(r)
		n := 0
		for {
			n++
			req, err := ReadRequest(br)
			if err == io.EOF {
				return
			}
			if err != nil {
				t.Error(err)
				return
			}
			slurp, err := io.ReadAll(req.Body)
			if err != nil {
				t.Errorf("Server request body slurp: %v", err)
				return
			}
			id := req.Header.Get("Request-Id")
			resCode := req.Header.Get("X-Want-Response-Code")
			if resCode == "" {
				resCode = "100 Continue"
				if string(slurp) != reqBody(n) {
					t.Errorf("Server got %q, %v; want %q", slurp, err, reqBody(n))
				}
			}
			body := fmt.Sprintf("Response number %d", n)
			v := []byte(strings.Replace(fmt.Sprintf(`HTTP/1.1 %s
Date: Thu, 28 Feb 2013 17:55:41 GMT

HTTP/1.1 200 OK
Content-Type: text/html
Echo-Request-Id: %s
Content-Length: %d

%s`, resCode, id, len(body), body), "\n", "\r\n", -1))
			w.Write(v)
			if id == reqID(numReqs) {
				return
			}
		}

	}

	tr := &Transport{
		Dial: func(n, addr string) (net.Conn, error) {
			sr, sw := io.Pipe() // server read/write
			cr, cw := io.Pipe() // client read/write
			conn := &rwTestConn{
				Reader: cr,
				Writer: sw,
				closeFunc: func() error {
					sw.Close()
					cw.Close()
					return nil
				},
			}
			go send100Response(cw, sr)
			return conn, nil
		},
		DisableKeepAlives: false,
	}
	defer tr.CloseIdleConnections()
	c := &Client{Transport: tr}

	testResponse := func(req *Request, name string, wantCode int) {
		t.Helper()
		res, err := c.Do(req)
		if err != nil {
			t.Fatalf("%s: Do: %v", name, err)
		}
		if res.StatusCode != wantCode {
			t.Fatalf("%s: Response Statuscode=%d; want %d", name, res.StatusCode, wantCode)
		}
		if id, idBack := req.Header.Get("Request-Id"), res.Header.Get("Echo-Request-Id"); id != "" && id != idBack {
			t.Errorf("%s: response id %q != request id %q", name, idBack, id)
		}
		_, err = io.ReadAll(res.Body)
		if err != nil {
			t.Fatalf("%s: Slurp error: %v", name, err)
		}
	}

	// Few 100 responses, making sure we're not off-by-one.
	for i := 1; i <= numReqs; i++ {
		req, _ := NewRequest("POST", "http://dummy.tld/", strings.NewReader(reqBody(i)))
		req.Header.Set("Request-Id", reqID(i))
		testResponse(req, fmt.Sprintf("100, %d/%d", i, numReqs), 200)
	}
}

// Issue 17739: the HTTP client must ignore any unknown 1xx
// informational responses before the actual response.
func TestTransportIgnore1xxResponses(t *testing.T) {
	setParallel(t)
	defer afterTest(t)
	cst := newClientServerTest(t, h1Mode, HandlerFunc(func(w ResponseWriter, r *Request) {
		conn, buf, _ := w.(Hijacker).Hijack()
		buf.Write([]byte("HTTP/1.1 123 OneTwoThree\r\nFoo: bar\r\n\r\nHTTP/1.1 200 OK\r\nBar: baz\r\nContent-Length: 5\r\n\r\nHello"))
		buf.Flush()
		conn.Close()
	}))
	defer cst.close()
	cst.tr.DisableKeepAlives = true // prevent log spam; our test server is hanging up anyway

	var got bytes.Buffer

	req, _ := NewRequest("GET", cst.ts.URL, nil)
	req = req.WithContext(httptrace.WithClientTrace(context.Background(), &httptrace.ClientTrace{
		Got1xxResponse: func(code int, header textproto.MIMEHeader) error {
			fmt.Fprintf(&got, "1xx: code=%v, header=%v\n", code, header)
			return nil
		},
	}))
	res, err := cst.c.Do(req)
	if err != nil {
		t.Fatal(err)
	}
	defer res.Body.Close()

	res.Write(&got)
	want := "1xx: code=123, header=map[Foo:[bar]]\nHTTP/1.1 200 OK\r\nContent-Length: 5\r\nBar: baz\r\n\r\nHello"
	if got.String() != want {
		t.Errorf(" got: %q\nwant: %q\n", got.Bytes(), want)
	}
}

func TestTransportLimits1xxResponses(t *testing.T) {
	setParallel(t)
	defer afterTest(t)
	cst := newClientServerTest(t, h1Mode, HandlerFunc(func(w ResponseWriter, r *Request) {
		conn, buf, _ := w.(Hijacker).Hijack()
		for i := 0; i < 10; i++ {
			buf.Write([]byte("HTTP/1.1 123 OneTwoThree\r\n\r\n"))
		}
		buf.Write([]byte("HTTP/1.1 204 No Content\r\n\r\n"))
		buf.Flush()
		conn.Close()
	}))
	defer cst.close()
	cst.tr.DisableKeepAlives = true // prevent log spam; our test server is hanging up anyway

	res, err := cst.c.Get(cst.ts.URL)
	if res != nil {
		defer res.Body.Close()
	}
	got := fmt.Sprint(err)
	wantSub := "too many 1xx informational responses"
	if !strings.Contains(got, wantSub) {
		t.Errorf("Get error = %v; want substring %q", err, wantSub)
	}
}

// Issue 26161: the HTTP client must treat 101 responses
// as the final response.
func TestTransportTreat101Terminal(t *testing.T) {
	setParallel(t)
	defer afterTest(t)
	cst := newClientServerTest(t, h1Mode, HandlerFunc(func(w ResponseWriter, r *Request) {
		conn, buf, _ := w.(Hijacker).Hijack()
		buf.Write([]byte("HTTP/1.1 101 Switching Protocols\r\n\r\n"))
		buf.Write([]byte("HTTP/1.1 204 No Content\r\n\r\n"))
		buf.Flush()
		conn.Close()
	}))
	defer cst.close()
	res, err := cst.c.Get(cst.ts.URL)
	if err != nil {
		t.Fatal(err)
	}
	defer res.Body.Close()
	if res.StatusCode != StatusSwitchingProtocols {
		t.Errorf("StatusCode = %v; want 101 Switching Protocols", res.StatusCode)
	}
}

type proxyFromEnvTest struct {
	req string // URL to fetch; blank means "http://example.com"

	env      string // HTTP_PROXY
	httpsenv string // HTTPS_PROXY
	noenv    string // NO_PROXY
	reqmeth  string // REQUEST_METHOD

	want    string
	wanterr error
}

func (t proxyFromEnvTest) String() string {
	var buf bytes.Buffer
	space := func() {
		if buf.Len() > 0 {
			buf.WriteByte(' ')
		}
	}
	if t.env != "" {
		fmt.Fprintf(&buf, "http_proxy=%q", t.env)
	}
	if t.httpsenv != "" {
		space()
		fmt.Fprintf(&buf, "https_proxy=%q", t.httpsenv)
	}
	if t.noenv != "" {
		space()
		fmt.Fprintf(&buf, "no_proxy=%q", t.noenv)
	}
	if t.reqmeth != "" {
		space()
		fmt.Fprintf(&buf, "request_method=%q", t.reqmeth)
	}
	req := "http://example.com"
	if t.req != "" {
		req = t.req
	}
	space()
	fmt.Fprintf(&buf, "req=%q", req)
	return strings.TrimSpace(buf.String())
}

var proxyFromEnvTests = []proxyFromEnvTest{
	{env: "127.0.0.1:8080", want: "http://127.0.0.1:8080"},
	{env: "cache.corp.example.com:1234", want: "http://cache.corp.example.com:1234"},
	{env: "cache.corp.example.com", want: "http://cache.corp.example.com"},
	{env: "https://cache.corp.example.com", want: "https://cache.corp.example.com"},
	{env: "http://127.0.0.1:8080", want: "http://127.0.0.1:8080"},
	{env: "https://127.0.0.1:8080", want: "https://127.0.0.1:8080"},
	{env: "socks5://127.0.0.1", want: "socks5://127.0.0.1"},

	// Don't use secure for http
	{req: "http://insecure.tld/", env: "http.proxy.tld", httpsenv: "secure.proxy.tld", want: "http://http.proxy.tld"},
	// Use secure for https.
	{req: "https://secure.tld/", env: "http.proxy.tld", httpsenv: "secure.proxy.tld", want: "http://secure.proxy.tld"},
	{req: "https://secure.tld/", env: "http.proxy.tld", httpsenv: "https://secure.proxy.tld", want: "https://secure.proxy.tld"},

	// Issue 16405: don't use HTTP_PROXY in a CGI environment,
	// where HTTP_PROXY can be attacker-controlled.
	{env: "http://10.1.2.3:8080", reqmeth: "POST",
		want:    "<nil>",
		wanterr: errors.New("refusing to use HTTP_PROXY value in CGI environment; see golang.org/s/cgihttpproxy")},

	{want: "<nil>"},

	{noenv: "example.com", req: "http://example.com/", env: "proxy", want: "<nil>"},
	{noenv: ".example.com", req: "http://example.com/", env: "proxy", want: "http://proxy"},
	{noenv: "ample.com", req: "http://example.com/", env: "proxy", want: "http://proxy"},
	{noenv: "example.com", req: "http://foo.example.com/", env: "proxy", want: "<nil>"},
	{noenv: ".foo.com", req: "http://example.com/", env: "proxy", want: "http://proxy"},
}

func testProxyForRequest(t *testing.T, tt proxyFromEnvTest, proxyForRequest func(req *Request) (*url.URL, error)) {
	t.Helper()
	reqURL := tt.req
	if reqURL == "" {
		reqURL = "http://example.com"
	}
	req, _ := NewRequest("GET", reqURL, nil)
	url, err := proxyForRequest(req)
	if g, e := fmt.Sprintf("%v", err), fmt.Sprintf("%v", tt.wanterr); g != e {
		t.Errorf("%v: got error = %q, want %q", tt, g, e)
		return
	}
	if got := fmt.Sprintf("%s", url); got != tt.want {
		t.Errorf("%v: got URL = %q, want %q", tt, url, tt.want)
	}
}

func TestProxyFromEnvironment(t *testing.T) {
	ResetProxyEnv()
	defer ResetProxyEnv()
	for _, tt := range proxyFromEnvTests {
		testProxyForRequest(t, tt, func(req *Request) (*url.URL, error) {
			os.Setenv("HTTP_PROXY", tt.env)
			os.Setenv("HTTPS_PROXY", tt.httpsenv)
			os.Setenv("NO_PROXY", tt.noenv)
			os.Setenv("REQUEST_METHOD", tt.reqmeth)
			ResetCachedEnvironment()
			return ProxyFromEnvironment(req)
		})
	}
}

func TestProxyFromEnvironmentLowerCase(t *testing.T) {
	ResetProxyEnv()
	defer ResetProxyEnv()
	for _, tt := range proxyFromEnvTests {
		testProxyForRequest(t, tt, func(req *Request) (*url.URL, error) {
			os.Setenv("http_proxy", tt.env)
			os.Setenv("https_proxy", tt.httpsenv)
			os.Setenv("no_proxy", tt.noenv)
			os.Setenv("REQUEST_METHOD", tt.reqmeth)
			ResetCachedEnvironment()
			return ProxyFromEnvironment(req)
		})
	}
}

func TestIdleConnChannelLeak(t *testing.T) {
	// Not parallel: uses global test hooks.
	var mu sync.Mutex
	var n int

	ts := httptest.NewServer(HandlerFunc(func(w ResponseWriter, r *Request) {
		mu.Lock()
		n++
		mu.Unlock()
	}))
	defer ts.Close()

	const nReqs = 5
	didRead := make(chan bool, nReqs)
	SetReadLoopBeforeNextReadHook(func() { didRead <- true })
	defer SetReadLoopBeforeNextReadHook(nil)

	c := ts.Client()
	tr := c.Transport.(*Transport)
	tr.Dial = func(netw, addr string) (net.Conn, error) {
		return net.Dial(netw, ts.Listener.Addr().String())
	}

	// First, without keep-alives.
	for _, disableKeep := range []bool{true, false} {
		tr.DisableKeepAlives = disableKeep
		for i := 0; i < nReqs; i++ {
			_, err := c.Get(fmt.Sprintf("http://foo-host-%d.tld/", i))
			if err != nil {
				t.Fatal(err)
			}
			// Note: no res.Body.Close is needed here, since the
			// response Content-Length is zero. Perhaps the test
			// should be more explicit and use a HEAD, but tests
			// elsewhere guarantee that zero byte responses generate
			// a "Content-Length: 0" instead of chunking.
		}

		// At this point, each of the 5 Transport.readLoop goroutines
		// are scheduling noting that there are no response bodies (see
		// earlier comment), and are then calling putIdleConn, which
		// decrements this count. Usually that happens quickly, which is
		// why this test has seemed to work for ages. But it's still
		// racey: we have wait for them to finish first. See Issue 10427
		for i := 0; i < nReqs; i++ {
			<-didRead
		}

		if got := tr.IdleConnWaitMapSizeForTesting(); got != 0 {
			t.Fatalf("for DisableKeepAlives = %v, map size = %d; want 0", disableKeep, got)
		}
	}
}

// Verify the status quo: that the Client.Post function coerces its
// body into a ReadCloser if it's a Closer, and that the Transport
// then closes it.
func TestTransportClosesRequestBody(t *testing.T) {
	defer afterTest(t)
	ts := httptest.NewServer(HandlerFunc(func(w ResponseWriter, r *Request) {
		io.Copy(io.Discard, r.Body)
	}))
	defer ts.Close()

	c := ts.Client()

	closes := 0

	res, err := c.Post(ts.URL, "text/plain", countCloseReader{&closes, strings.NewReader("hello")})
	if err != nil {
		t.Fatal(err)
	}
	res.Body.Close()
	if closes != 1 {
		t.Errorf("closes = %d; want 1", closes)
	}
}

func TestTransportTLSHandshakeTimeout(t *testing.T) {
	defer afterTest(t)
	if testing.Short() {
		t.Skip("skipping in short mode")
	}
	ln := newLocalListener(t)
	defer ln.Close()
	testdonec := make(chan struct{})
	defer close(testdonec)

	go func() {
		c, err := ln.Accept()
		if err != nil {
			t.Error(err)
			return
		}
		<-testdonec
		c.Close()
	}()

	getdonec := make(chan struct{})
	go func() {
		defer close(getdonec)
		tr := &Transport{
			Dial: func(_, _ string) (net.Conn, error) {
				return net.Dial("tcp", ln.Addr().String())
			},
			TLSHandshakeTimeout: 250 * time.Millisecond,
		}
		cl := &Client{Transport: tr}
		_, err := cl.Get("https://dummy.tld/")
		if err == nil {
			t.Error("expected error")
			return
		}
		ue, ok := err.(*url.Error)
		if !ok {
			t.Errorf("expected url.Error; got %#v", err)
			return
		}
		ne, ok := ue.Err.(net.Error)
		if !ok {
			t.Errorf("expected net.Error; got %#v", err)
			return
		}
		if !ne.Timeout() {
			t.Errorf("expected timeout error; got %v", err)
		}
		if !strings.Contains(err.Error(), "handshake timeout") {
			t.Errorf("expected 'handshake timeout' in error; got %v", err)
		}
	}()
	select {
	case <-getdonec:
	case <-time.After(5 * time.Second):
		t.Error("test timeout; TLS handshake hung?")
	}
}

// Trying to repro golang.org/issue/3514
func TestTLSServerClosesConnection(t *testing.T) {
	defer afterTest(t)

	closedc := make(chan bool, 1)
	ts := httptest.NewTLSServer(HandlerFunc(func(w ResponseWriter, r *Request) {
		if strings.Contains(r.URL.Path, "/keep-alive-then-die") {
			conn, _, _ := w.(Hijacker).Hijack()
			conn.Write([]byte("HTTP/1.1 200 OK\r\nContent-Length: 3\r\n\r\nfoo"))
			conn.Close()
			closedc <- true
			return
		}
		fmt.Fprintf(w, "hello")
	}))
	defer ts.Close()

	c := ts.Client()
	tr := c.Transport.(*Transport)

	var nSuccess = 0
	var errs []error
	const trials = 20
	for i := 0; i < trials; i++ {
		tr.CloseIdleConnections()
		res, err := c.Get(ts.URL + "/keep-alive-then-die")
		if err != nil {
			t.Fatal(err)
		}
		<-closedc
		slurp, err := io.ReadAll(res.Body)
		if err != nil {
			t.Fatal(err)
		}
		if string(slurp) != "foo" {
			t.Errorf("Got %q, want foo", slurp)
		}

		// Now try again and see if we successfully
		// pick a new connection.
		res, err = c.Get(ts.URL + "/")
		if err != nil {
			errs = append(errs, err)
			continue
		}
		slurp, err = io.ReadAll(res.Body)
		if err != nil {
			errs = append(errs, err)
			continue
		}
		nSuccess++
	}
	if nSuccess > 0 {
		t.Logf("successes = %d of %d", nSuccess, trials)
	} else {
		t.Errorf("All runs failed:")
	}
	for _, err := range errs {
		t.Logf("  err: %v", err)
	}
}

// byteFromChanReader is an io.Reader that reads a single byte at a
// time from the channel. When the channel is closed, the reader
// returns io.EOF.
type byteFromChanReader chan byte

func (c byteFromChanReader) Read(p []byte) (n int, err error) {
	if len(p) == 0 {
		return
	}
	b, ok := <-c
	if !ok {
		return 0, io.EOF
	}
	p[0] = b
	return 1, nil
}

// Verifies that the Transport doesn't reuse a connection in the case
// where the server replies before the request has been fully
// written. We still honor that reply (see TestIssue3595), but don't
// send future requests on the connection because it's then in a
// questionable state.
// golang.org/issue/7569
func TestTransportNoReuseAfterEarlyResponse(t *testing.T) {
	setParallel(t)
	defer afterTest(t)
	var sconn struct {
		sync.Mutex
		c net.Conn
	}
	var getOkay bool
	closeConn := func() {
		sconn.Lock()
		defer sconn.Unlock()
		if sconn.c != nil {
			sconn.c.Close()
			sconn.c = nil
			if !getOkay {
				t.Logf("Closed server connection")
			}
		}
	}
	defer closeConn()

	ts := httptest.NewServer(HandlerFunc(func(w ResponseWriter, r *Request) {
		if r.Method == "GET" {
			io.WriteString(w, "bar")
			return
		}
		conn, _, _ := w.(Hijacker).Hijack()
		sconn.Lock()
		sconn.c = conn
		sconn.Unlock()
		conn.Write([]byte("HTTP/1.1 200 OK\r\nContent-Length: 3\r\n\r\nfoo")) // keep-alive
		go io.Copy(io.Discard, conn)
	}))
	defer ts.Close()
	c := ts.Client()

	const bodySize = 256 << 10
	finalBit := make(byteFromChanReader, 1)
	req, _ := NewRequest("POST", ts.URL, io.MultiReader(io.LimitReader(neverEnding('x'), bodySize-1), finalBit))
	req.ContentLength = bodySize
	res, err := c.Do(req)
	if err := wantBody(res, err, "foo"); err != nil {
		t.Errorf("POST response: %v", err)
	}
	donec := make(chan bool)
	go func() {
		defer close(donec)
		res, err = c.Get(ts.URL)
		if err := wantBody(res, err, "bar"); err != nil {
			t.Errorf("GET response: %v", err)
			return
		}
		getOkay = true // suppress test noise
	}()
	time.AfterFunc(5*time.Second, closeConn)
	select {
	case <-donec:
		finalBit <- 'x' // unblock the writeloop of the first Post
		close(finalBit)
	case <-time.After(7 * time.Second):
		t.Fatal("timeout waiting for GET request to finish")
	}
}

// Tests that we don't leak Transport persistConn.readLoop goroutines
// when a server hangs up immediately after saying it would keep-alive.
func TestTransportIssue10457(t *testing.T) {
	defer afterTest(t) // used to fail in goroutine leak check
	ts := httptest.NewServer(HandlerFunc(func(w ResponseWriter, r *Request) {
		// Send a response with no body, keep-alive
		// (implicit), and then lie and immediately close the
		// connection. This forces the Transport's readLoop to
		// immediately Peek an io.EOF and get to the point
		// that used to hang.
		conn, _, _ := w.(Hijacker).Hijack()
		conn.Write([]byte("HTTP/1.1 200 OK\r\nFoo: Bar\r\nContent-Length: 0\r\n\r\n")) // keep-alive
		conn.Close()
	}))
	defer ts.Close()
	c := ts.Client()

	res, err := c.Get(ts.URL)
	if err != nil {
		t.Fatalf("Get: %v", err)
	}
	defer res.Body.Close()

	// Just a sanity check that we at least get the response. The real
	// test here is that the "defer afterTest" above doesn't find any
	// leaked goroutines.
	if got, want := res.Header.Get("Foo"), "Bar"; got != want {
		t.Errorf("Foo header = %q; want %q", got, want)
	}
}

type closerFunc func() error

func (f closerFunc) Close() error { return f() }

type writerFuncConn struct {
	net.Conn
	write func(p []byte) (n int, err error)
}

func (c writerFuncConn) Write(p []byte) (n int, err error) { return c.write(p) }

// Issues 4677, 18241, and 17844. If we try to reuse a connection that the
// server is in the process of closing, we may end up successfully writing out
// our request (or a portion of our request) only to find a connection error
// when we try to read from (or finish writing to) the socket.
//
// NOTE: we resend a request only if:
//   - we reused a keep-alive connection
//   - we haven't yet received any header data
//   - either we wrote no bytes to the server, or the request is idempotent
// This automatically prevents an infinite resend loop because we'll run out of
// the cached keep-alive connections eventually.
func TestRetryRequestsOnError(t *testing.T) {
	newRequest := func(method, urlStr string, body io.Reader) *Request {
		req, err := NewRequest(method, urlStr, body)
		if err != nil {
			t.Fatal(err)
		}
		return req
	}

	testCases := []struct {
		name       string
		failureN   int
		failureErr error
		// Note that we can't just re-use the Request object across calls to c.Do
		// because we need to rewind Body between calls.  (GetBody is only used to
		// rewind Body on failure and redirects, not just because it's done.)
		req       func() *Request
		reqString string
	}{
		{
			name: "IdempotentNoBodySomeWritten",
			// Believe that we've written some bytes to the server, so we know we're
			// not just in the "retry when no bytes sent" case".
			failureN: 1,
			// Use the specific error that shouldRetryRequest looks for with idempotent requests.
			failureErr: ExportErrServerClosedIdle,
			req: func() *Request {
				return newRequest("GET", "http://fake.golang", nil)
			},
			reqString: `GET / HTTP/1.1\r\nHost: fake.golang\r\nUser-Agent: Go-http-client/1.1\r\nAccept-Encoding: gzip\r\n\r\n`,
		},
		{
			name: "IdempotentGetBodySomeWritten",
			// Believe that we've written some bytes to the server, so we know we're
			// not just in the "retry when no bytes sent" case".
			failureN: 1,
			// Use the specific error that shouldRetryRequest looks for with idempotent requests.
			failureErr: ExportErrServerClosedIdle,
			req: func() *Request {
				return newRequest("GET", "http://fake.golang", strings.NewReader("foo\n"))
			},
			reqString: `GET / HTTP/1.1\r\nHost: fake.golang\r\nUser-Agent: Go-http-client/1.1\r\nContent-Length: 4\r\nAccept-Encoding: gzip\r\n\r\nfoo\n`,
		},
		{
			name: "NothingWrittenNoBody",
			// It's key that we return 0 here -- that's what enables Transport to know
			// that nothing was written, even though this is a non-idempotent request.
			failureN:   0,
			failureErr: errors.New("second write fails"),
			req: func() *Request {
				return newRequest("DELETE", "http://fake.golang", nil)
			},
			reqString: `DELETE / HTTP/1.1\r\nHost: fake.golang\r\nUser-Agent: Go-http-client/1.1\r\nAccept-Encoding: gzip\r\n\r\n`,
		},
		{
			name: "NothingWrittenGetBody",
			// It's key that we return 0 here -- that's what enables Transport to know
			// that nothing was written, even though this is a non-idempotent request.
			failureN:   0,
			failureErr: errors.New("second write fails"),
			// Note that NewRequest will set up GetBody for strings.Reader, which is
			// required for the retry to occur
			req: func() *Request {
				return newRequest("POST", "http://fake.golang", strings.NewReader("foo\n"))
			},
			reqString: `POST / HTTP/1.1\r\nHost: fake.golang\r\nUser-Agent: Go-http-client/1.1\r\nContent-Length: 4\r\nAccept-Encoding: gzip\r\n\r\nfoo\n`,
		},
	}

	for _, tc := range testCases {
		t.Run(tc.name, func(t *testing.T) {
			defer afterTest(t)

			var (
				mu     sync.Mutex
				logbuf bytes.Buffer
			)
			logf := func(format string, args ...interface{}) {
				mu.Lock()
				defer mu.Unlock()
				fmt.Fprintf(&logbuf, format, args...)
				logbuf.WriteByte('\n')
			}

			ts := httptest.NewServer(HandlerFunc(func(w ResponseWriter, r *Request) {
				logf("Handler")
				w.Header().Set("X-Status", "ok")
			}))
			defer ts.Close()

			var writeNumAtomic int32
			c := ts.Client()
			c.Transport.(*Transport).Dial = func(network, addr string) (net.Conn, error) {
				logf("Dial")
				c, err := net.Dial(network, ts.Listener.Addr().String())
				if err != nil {
					logf("Dial error: %v", err)
					return nil, err
				}
				return &writerFuncConn{
					Conn: c,
					write: func(p []byte) (n int, err error) {
						if atomic.AddInt32(&writeNumAtomic, 1) == 2 {
							logf("intentional write failure")
							return tc.failureN, tc.failureErr
						}
						logf("Write(%q)", p)
						return c.Write(p)
					},
				}, nil
			}

			SetRoundTripRetried(func() {
				logf("Retried.")
			})
			defer SetRoundTripRetried(nil)

			for i := 0; i < 3; i++ {
				t0 := time.Now()
				req := tc.req()
				res, err := c.Do(req)
				if err != nil {
					if time.Since(t0) < MaxWriteWaitBeforeConnReuse/2 {
						mu.Lock()
						got := logbuf.String()
						mu.Unlock()
						t.Fatalf("i=%d: Do = %v; log:\n%s", i, err, got)
					}
					t.Skipf("connection likely wasn't recycled within %d, interfering with actual test; skipping", MaxWriteWaitBeforeConnReuse)
				}
				res.Body.Close()
				if res.Request != req {
					t.Errorf("Response.Request != original request; want identical Request")
				}
			}

			mu.Lock()
			got := logbuf.String()
			mu.Unlock()
			want := fmt.Sprintf(`Dial
Write("%s")
Handler
intentional write failure
Retried.
Dial
Write("%s")
Handler
Write("%s")
Handler
`, tc.reqString, tc.reqString, tc.reqString)
			if got != want {
				t.Errorf("Log of events differs. Got:\n%s\nWant:\n%s", got, want)
			}
		})
	}
}

// Issue 6981
func TestTransportClosesBodyOnError(t *testing.T) {
	setParallel(t)
	defer afterTest(t)
	readBody := make(chan error, 1)
	ts := httptest.NewServer(HandlerFunc(func(w ResponseWriter, r *Request) {
		_, err := io.ReadAll(r.Body)
		readBody <- err
	}))
	defer ts.Close()
	c := ts.Client()
	fakeErr := errors.New("fake error")
	didClose := make(chan bool, 1)
	req, _ := NewRequest("POST", ts.URL, struct {
		io.Reader
		io.Closer
	}{
		io.MultiReader(io.LimitReader(neverEnding('x'), 1<<20), iotest.ErrReader(fakeErr)),
		closerFunc(func() error {
			select {
			case didClose <- true:
			default:
			}
			return nil
		}),
	})
	res, err := c.Do(req)
	if res != nil {
		defer res.Body.Close()
	}
	if err == nil || !strings.Contains(err.Error(), fakeErr.Error()) {
		t.Fatalf("Do error = %v; want something containing %q", err, fakeErr.Error())
	}
	select {
	case err := <-readBody:
		if err == nil {
			t.Errorf("Unexpected success reading request body from handler; want 'unexpected EOF reading trailer'")
		}
	case <-time.After(5 * time.Second):
		t.Error("timeout waiting for server handler to complete")
	}
	select {
	case <-didClose:
	default:
		t.Errorf("didn't see Body.Close")
	}
}

func TestTransportDialTLS(t *testing.T) {
	setParallel(t)
	defer afterTest(t)
	var mu sync.Mutex // guards following
	var gotReq, didDial bool

	ts := httptest.NewTLSServer(HandlerFunc(func(w ResponseWriter, r *Request) {
		mu.Lock()
		gotReq = true
		mu.Unlock()
	}))
	defer ts.Close()
	c := ts.Client()
	c.Transport.(*Transport).DialTLS = func(netw, addr string) (net.Conn, error) {
		mu.Lock()
		didDial = true
		mu.Unlock()
		c, err := tls.Dial(netw, addr, c.Transport.(*Transport).TLSClientConfig)
		if err != nil {
			return nil, err
		}
		return c, c.Handshake()
	}

	res, err := c.Get(ts.URL)
	if err != nil {
		t.Fatal(err)
	}
	res.Body.Close()
	mu.Lock()
	if !gotReq {
		t.Error("didn't get request")
	}
	if !didDial {
		t.Error("didn't use dial hook")
	}
}

func TestTransportDialContext(t *testing.T) {
	setParallel(t)
	defer afterTest(t)
	var mu sync.Mutex // guards following
	var gotReq bool
	var receivedContext context.Context

	ts := httptest.NewServer(HandlerFunc(func(w ResponseWriter, r *Request) {
		mu.Lock()
		gotReq = true
		mu.Unlock()
	}))
	defer ts.Close()
	c := ts.Client()
	c.Transport.(*Transport).DialContext = func(ctx context.Context, netw, addr string) (net.Conn, error) {
		mu.Lock()
		receivedContext = ctx
		mu.Unlock()
		return net.Dial(netw, addr)
	}

	req, err := NewRequest("GET", ts.URL, nil)
	if err != nil {
		t.Fatal(err)
	}
	ctx := context.WithValue(context.Background(), "some-key", "some-value")
	res, err := c.Do(req.WithContext(ctx))
	if err != nil {
		t.Fatal(err)
	}
	res.Body.Close()
	mu.Lock()
	if !gotReq {
		t.Error("didn't get request")
	}
	if receivedContext != ctx {
		t.Error("didn't receive correct context")
	}
}

func TestTransportDialTLSContext(t *testing.T) {
	setParallel(t)
	defer afterTest(t)
	var mu sync.Mutex // guards following
	var gotReq bool
	var receivedContext context.Context

	ts := httptest.NewTLSServer(HandlerFunc(func(w ResponseWriter, r *Request) {
		mu.Lock()
		gotReq = true
		mu.Unlock()
	}))
	defer ts.Close()
	c := ts.Client()
	c.Transport.(*Transport).DialTLSContext = func(ctx context.Context, netw, addr string) (net.Conn, error) {
		mu.Lock()
		receivedContext = ctx
		mu.Unlock()
		c, err := tls.Dial(netw, addr, c.Transport.(*Transport).TLSClientConfig)
		if err != nil {
			return nil, err
		}
		return c, c.HandshakeContext(ctx)
	}

	req, err := NewRequest("GET", ts.URL, nil)
	if err != nil {
		t.Fatal(err)
	}
	ctx := context.WithValue(context.Background(), "some-key", "some-value")
	res, err := c.Do(req.WithContext(ctx))
	if err != nil {
		t.Fatal(err)
	}
	res.Body.Close()
	mu.Lock()
	if !gotReq {
		t.Error("didn't get request")
	}
	if receivedContext != ctx {
		t.Error("didn't receive correct context")
	}
}

// Test for issue 8755
// Ensure that if a proxy returns an error, it is exposed by RoundTrip
func TestRoundTripReturnsProxyError(t *testing.T) {
	badProxy := func(*Request) (*url.URL, error) {
		return nil, errors.New("errorMessage")
	}

	tr := &Transport{Proxy: badProxy}

	req, _ := NewRequest("GET", "http://example.com", nil)

	_, err := tr.RoundTrip(req)

	if err == nil {
		t.Error("Expected proxy error to be returned by RoundTrip")
	}
}

// tests that putting an idle conn after a call to CloseIdleConns does return it
func TestTransportCloseIdleConnsThenReturn(t *testing.T) {
	tr := &Transport{}
	wantIdle := func(when string, n int) bool {
		got := tr.IdleConnCountForTesting("http", "example.com") // key used by PutIdleTestConn
		if got == n {
			return true
		}
		t.Errorf("%s: idle conns = %d; want %d", when, got, n)
		return false
	}
	wantIdle("start", 0)
	if !tr.PutIdleTestConn("http", "example.com") {
		t.Fatal("put failed")
	}
	if !tr.PutIdleTestConn("http", "example.com") {
		t.Fatal("second put failed")
	}
	wantIdle("after put", 2)
	tr.CloseIdleConnections()
	if !tr.IsIdleForTesting() {
		t.Error("should be idle after CloseIdleConnections")
	}
	wantIdle("after close idle", 0)
	if tr.PutIdleTestConn("http", "example.com") {
		t.Fatal("put didn't fail")
	}
	wantIdle("after second put", 0)

	tr.QueueForIdleConnForTesting() // should toggle the transport out of idle mode
	if tr.IsIdleForTesting() {
		t.Error("shouldn't be idle after QueueForIdleConnForTesting")
	}
	if !tr.PutIdleTestConn("http", "example.com") {
		t.Fatal("after re-activation")
	}
	wantIdle("after final put", 1)
}

// Test for issue 34282
// Ensure that getConn doesn't call the GotConn trace hook on a HTTP/2 idle conn
func TestTransportTraceGotConnH2IdleConns(t *testing.T) {
	tr := &Transport{}
	wantIdle := func(when string, n int) bool {
		got := tr.IdleConnCountForTesting("https", "example.com:443") // key used by PutIdleTestConnH2
		if got == n {
			return true
		}
		t.Errorf("%s: idle conns = %d; want %d", when, got, n)
		return false
	}
	wantIdle("start", 0)
	alt := funcRoundTripper(func() {})
	if !tr.PutIdleTestConnH2("https", "example.com:443", alt) {
		t.Fatal("put failed")
	}
	wantIdle("after put", 1)
	ctx := httptrace.WithClientTrace(context.Background(), &httptrace.ClientTrace{
		GotConn: func(httptrace.GotConnInfo) {
			// tr.getConn should leave it for the HTTP/2 alt to call GotConn.
			t.Error("GotConn called")
		},
	})
	req, _ := NewRequestWithContext(ctx, MethodGet, "https://example.com", nil)
	_, err := tr.RoundTrip(req)
	if err != errFakeRoundTrip {
		t.Errorf("got error: %v; want %q", err, errFakeRoundTrip)
	}
	wantIdle("after round trip", 1)
}

func TestTransportRemovesH2ConnsAfterIdle(t *testing.T) {
	if testing.Short() {
		t.Skip("skipping in short mode")
	}

	trFunc := func(tr *Transport) {
		tr.MaxConnsPerHost = 1
		tr.MaxIdleConnsPerHost = 1
		tr.IdleConnTimeout = 10 * time.Millisecond
	}
	cst := newClientServerTest(t, h2Mode, HandlerFunc(func(w ResponseWriter, r *Request) {}), trFunc)
	defer cst.close()

	if _, err := cst.c.Get(cst.ts.URL); err != nil {
		t.Fatalf("got error: %s", err)
	}

	time.Sleep(100 * time.Millisecond)
	got := make(chan error)
	go func() {
		if _, err := cst.c.Get(cst.ts.URL); err != nil {
			got <- err
		}
		close(got)
	}()

	timeout := time.NewTimer(5 * time.Second)
	defer timeout.Stop()
	select {
	case err := <-got:
		if err != nil {
			t.Fatalf("got error: %s", err)
		}
	case <-timeout.C:
		t.Fatal("request never completed")
	}
}

// This tests that a client requesting a content range won't also
// implicitly ask for gzip support. If they want that, they need to do it
// on their own.
// golang.org/issue/8923
func TestTransportRangeAndGzip(t *testing.T) {
	defer afterTest(t)
	reqc := make(chan *Request, 1)
	ts := httptest.NewServer(HandlerFunc(func(w ResponseWriter, r *Request) {
		reqc <- r
	}))
	defer ts.Close()
	c := ts.Client()

	req, _ := NewRequest("GET", ts.URL, nil)
	req.Header.Set("Range", "bytes=7-11")
	res, err := c.Do(req)
	if err != nil {
		t.Fatal(err)
	}

	select {
	case r := <-reqc:
		if strings.Contains(r.Header.Get("Accept-Encoding"), "gzip") {
			t.Error("Transport advertised gzip support in the Accept header")
		}
		if r.Header.Get("Range") == "" {
			t.Error("no Range in request")
		}
	case <-time.After(10 * time.Second):
		t.Fatal("timeout")
	}
	res.Body.Close()
}

// Test for issue 10474
func TestTransportResponseCancelRace(t *testing.T) {
	defer afterTest(t)

	ts := httptest.NewServer(HandlerFunc(func(w ResponseWriter, r *Request) {
		// important that this response has a body.
		var b [1024]byte
		w.Write(b[:])
	}))
	defer ts.Close()
	tr := ts.Client().Transport.(*Transport)

	req, err := NewRequest("GET", ts.URL, nil)
	if err != nil {
		t.Fatal(err)
	}
	res, err := tr.RoundTrip(req)
	if err != nil {
		t.Fatal(err)
	}
	// If we do an early close, Transport just throws the connection away and
	// doesn't reuse it. In order to trigger the bug, it has to reuse the connection
	// so read the body
	if _, err := io.Copy(io.Discard, res.Body); err != nil {
		t.Fatal(err)
	}

	req2, err := NewRequest("GET", ts.URL, nil)
	if err != nil {
		t.Fatal(err)
	}
	tr.CancelRequest(req)
	res, err = tr.RoundTrip(req2)
	if err != nil {
		t.Fatal(err)
	}
	res.Body.Close()
}

// Test for issue 19248: Content-Encoding's value is case insensitive.
func TestTransportContentEncodingCaseInsensitive(t *testing.T) {
	setParallel(t)
	defer afterTest(t)
	for _, ce := range []string{"gzip", "GZIP"} {
		ce := ce
		t.Run(ce, func(t *testing.T) {
			const encodedString = "Hello Gopher"
			ts := httptest.NewServer(HandlerFunc(func(w ResponseWriter, r *Request) {
				w.Header().Set("Content-Encoding", ce)
				gz := gzip.NewWriter(w)
				gz.Write([]byte(encodedString))
				gz.Close()
			}))
			defer ts.Close()

			res, err := ts.Client().Get(ts.URL)
			if err != nil {
				t.Fatal(err)
			}

			body, err := io.ReadAll(res.Body)
			res.Body.Close()
			if err != nil {
				t.Fatal(err)
			}

			if string(body) != encodedString {
				t.Fatalf("Expected body %q, got: %q\n", encodedString, string(body))
			}
		})
	}
}

func TestTransportDialCancelRace(t *testing.T) {
	defer afterTest(t)

	ts := httptest.NewServer(HandlerFunc(func(w ResponseWriter, r *Request) {}))
	defer ts.Close()
	tr := ts.Client().Transport.(*Transport)

	req, err := NewRequest("GET", ts.URL, nil)
	if err != nil {
		t.Fatal(err)
	}
	SetEnterRoundTripHook(func() {
		tr.CancelRequest(req)
	})
	defer SetEnterRoundTripHook(nil)
	res, err := tr.RoundTrip(req)
	if err != ExportErrRequestCanceled {
		t.Errorf("expected canceled request error; got %v", err)
		if err == nil {
			res.Body.Close()
		}
	}
}

// logWritesConn is a net.Conn that logs each Write call to writes
// and then proxies to w.
// It proxies Read calls to a reader it receives from rch.
type logWritesConn struct {
	net.Conn // nil. crash on use.

	w io.Writer

	rch <-chan io.Reader
	r   io.Reader // nil until received by rch

	mu     sync.Mutex
	writes []string
}

func (c *logWritesConn) Write(p []byte) (n int, err error) {
	c.mu.Lock()
	defer c.mu.Unlock()
	c.writes = append(c.writes, string(p))
	return c.w.Write(p)
}

func (c *logWritesConn) Read(p []byte) (n int, err error) {
	if c.r == nil {
		c.r = <-c.rch
	}
	return c.r.Read(p)
}

func (c *logWritesConn) Close() error { return nil }

// Issue 6574
func TestTransportFlushesBodyChunks(t *testing.T) {
	defer afterTest(t)
	resBody := make(chan io.Reader, 1)
	connr, connw := io.Pipe() // connection pipe pair
	lw := &logWritesConn{
		rch: resBody,
		w:   connw,
	}
	tr := &Transport{
		Dial: func(network, addr string) (net.Conn, error) {
			return lw, nil
		},
	}
	bodyr, bodyw := io.Pipe() // body pipe pair
	go func() {
		defer bodyw.Close()
		for i := 0; i < 3; i++ {
			fmt.Fprintf(bodyw, "num%d\n", i)
		}
	}()
	resc := make(chan *Response)
	go func() {
		req, _ := NewRequest("POST", "http://localhost:8080", bodyr)
		req.Header.Set("User-Agent", "x") // known value for test
		res, err := tr.RoundTrip(req)
		if err != nil {
			t.Errorf("RoundTrip: %v", err)
			close(resc)
			return
		}
		resc <- res

	}()
	// Fully consume the request before checking the Write log vs. want.
	req, err := ReadRequest(bufio.NewReader(connr))
	if err != nil {
		t.Fatal(err)
	}
	io.Copy(io.Discard, req.Body)

	// Unblock the transport's roundTrip goroutine.
	resBody <- strings.NewReader("HTTP/1.1 204 No Content\r\nConnection: close\r\n\r\n")
	res, ok := <-resc
	if !ok {
		return
	}
	defer res.Body.Close()

	want := []string{
		"POST / HTTP/1.1\r\nHost: localhost:8080\r\nUser-Agent: x\r\nTransfer-Encoding: chunked\r\nAccept-Encoding: gzip\r\n\r\n",
		"5\r\nnum0\n\r\n",
		"5\r\nnum1\n\r\n",
		"5\r\nnum2\n\r\n",
		"0\r\n\r\n",
	}
	if !reflect.DeepEqual(lw.writes, want) {
		t.Errorf("Writes differed.\n Got: %q\nWant: %q\n", lw.writes, want)
	}
}

// Issue 22088: flush Transport request headers if we're not sure the body won't block on read.
func TestTransportFlushesRequestHeader(t *testing.T) {
	defer afterTest(t)
	gotReq := make(chan struct{})
	cst := newClientServerTest(t, h1Mode, HandlerFunc(func(w ResponseWriter, r *Request) {
		close(gotReq)
	}))
	defer cst.close()

	pr, pw := io.Pipe()
	req, err := NewRequest("POST", cst.ts.URL, pr)
	if err != nil {
		t.Fatal(err)
	}
	gotRes := make(chan struct{})
	go func() {
		defer close(gotRes)
		res, err := cst.tr.RoundTrip(req)
		if err != nil {
			t.Error(err)
			return
		}
		res.Body.Close()
	}()

	select {
	case <-gotReq:
		pw.Close()
	case <-time.After(5 * time.Second):
		t.Fatal("timeout waiting for handler to get request")
	}
	<-gotRes
}

// Issue 11745.
func TestTransportPrefersResponseOverWriteError(t *testing.T) {
	if testing.Short() {
		t.Skip("skipping in short mode")
	}
	defer afterTest(t)
	const contentLengthLimit = 1024 * 1024 // 1MB
	ts := httptest.NewServer(HandlerFunc(func(w ResponseWriter, r *Request) {
		if r.ContentLength >= contentLengthLimit {
			w.WriteHeader(StatusBadRequest)
			r.Body.Close()
			return
		}
		w.WriteHeader(StatusOK)
	}))
	defer ts.Close()
	c := ts.Client()

	fail := 0
	count := 100
	bigBody := strings.Repeat("a", contentLengthLimit*2)
	for i := 0; i < count; i++ {
		req, err := NewRequest("PUT", ts.URL, strings.NewReader(bigBody))
		if err != nil {
			t.Fatal(err)
		}
		resp, err := c.Do(req)
		if err != nil {
			fail++
			t.Logf("%d = %#v", i, err)
			if ue, ok := err.(*url.Error); ok {
				t.Logf("urlErr = %#v", ue.Err)
				if ne, ok := ue.Err.(*net.OpError); ok {
					t.Logf("netOpError = %#v", ne.Err)
				}
			}
		} else {
			resp.Body.Close()
			if resp.StatusCode != 400 {
				t.Errorf("Expected status code 400, got %v", resp.Status)
			}
		}
	}
	if fail > 0 {
		t.Errorf("Failed %v out of %v\n", fail, count)
	}
}

func TestTransportAutomaticHTTP2(t *testing.T) {
	testTransportAutoHTTP(t, &Transport{}, true)
}

func TestTransportAutomaticHTTP2_DialerAndTLSConfigSupportsHTTP2AndTLSConfig(t *testing.T) {
	testTransportAutoHTTP(t, &Transport{
		ForceAttemptHTTP2: true,
		TLSClientConfig:   new(tls.Config),
	}, true)
}

// golang.org/issue/14391: also check DefaultTransport
func TestTransportAutomaticHTTP2_DefaultTransport(t *testing.T) {
	testTransportAutoHTTP(t, DefaultTransport.(*Transport), true)
}

func TestTransportAutomaticHTTP2_TLSNextProto(t *testing.T) {
	testTransportAutoHTTP(t, &Transport{
		TLSNextProto: make(map[string]func(string, TLSConn) RoundTripper),
	}, false)
}

func TestTransportAutomaticHTTP2_TLSConfig(t *testing.T) {
	testTransportAutoHTTP(t, &Transport{
		TLSClientConfig: new(tls.Config),
	}, false)
}

func TestTransportAutomaticHTTP2_ExpectContinueTimeout(t *testing.T) {
	testTransportAutoHTTP(t, &Transport{
		ExpectContinueTimeout: 1 * time.Second,
	}, true)
}

func TestTransportAutomaticHTTP2_Dial(t *testing.T) {
	var d net.Dialer
	testTransportAutoHTTP(t, &Transport{
		Dial: d.Dial,
	}, false)
}

func TestTransportAutomaticHTTP2_DialContext(t *testing.T) {
	var d net.Dialer
	testTransportAutoHTTP(t, &Transport{
		DialContext: d.DialContext,
	}, false)
}

func TestTransportAutomaticHTTP2_DialTLS(t *testing.T) {
	testTransportAutoHTTP(t, &Transport{
		DialTLS: func(network, addr string) (net.Conn, error) {
			panic("unused")
		},
	}, false)
}

func testTransportAutoHTTP(t *testing.T, tr *Transport, wantH2 bool) {
	CondSkipHTTP2(t)
	_, err := tr.RoundTrip(new(Request))
	if err == nil {
		t.Error("expected error from RoundTrip")
	}
	if reg := tr.TLSNextProto["h2"] != nil; reg != wantH2 {
		t.Errorf("HTTP/2 registered = %v; want %v", reg, wantH2)
	}
}

// Issue 13633: there was a race where we returned bodyless responses
// to callers before recycling the persistent connection, which meant
// a client doing two subsequent requests could end up on different
// connections. It's somewhat harmless but enough tests assume it's
// not true in order to test other things that it's worth fixing.
// Plus it's nice to be consistent and not have timing-dependent
// behavior.
func TestTransportReuseConnEmptyResponseBody(t *testing.T) {
	defer afterTest(t)
	cst := newClientServerTest(t, h1Mode, HandlerFunc(func(w ResponseWriter, r *Request) {
		w.Header().Set("X-Addr", r.RemoteAddr)
		// Empty response body.
	}))
	defer cst.close()
	n := 100
	if testing.Short() {
		n = 10
	}
	var firstAddr string
	for i := 0; i < n; i++ {
		res, err := cst.c.Get(cst.ts.URL)
		if err != nil {
			log.Fatal(err)
		}
		addr := res.Header.Get("X-Addr")
		if i == 0 {
			firstAddr = addr
		} else if addr != firstAddr {
			t.Fatalf("On request %d, addr %q != original addr %q", i+1, addr, firstAddr)
		}
		res.Body.Close()
	}
}

// Issue 13839
func TestNoCrashReturningTransportAltConn(t *testing.T) {
	cert, err := tls.X509KeyPair(testcert.LocalhostCert, testcert.LocalhostKey)
	if err != nil {
		t.Fatal(err)
	}
	ln := newLocalListener(t)
	defer ln.Close()

	var wg sync.WaitGroup
	SetPendingDialHooks(func() { wg.Add(1) }, wg.Done)
	defer SetPendingDialHooks(nil, nil)

	testDone := make(chan struct{})
	defer close(testDone)
	go func() {
		tln := tls.NewListener(ln, &tls.Config{
			NextProtos:   []string{"foo"},
			Certificates: []tls.Certificate{cert},
		})
		sc, err := tln.Accept()
		if err != nil {
			t.Error(err)
			return
		}
		if err := sc.(TLSConn).Handshake(); err != nil {
			t.Error(err)
			return
		}
		<-testDone
		sc.Close()
	}()

	addr := ln.Addr().String()

	req, _ := NewRequest("GET", "https://fake.tld/", nil)
	cancel := make(chan struct{})
	req.Cancel = cancel

	doReturned := make(chan bool, 1)
	madeRoundTripper := make(chan bool, 1)

	tr := &Transport{
		DisableKeepAlives: true,
		TLSNextProto: map[string]func(string, TLSConn) RoundTripper{
			"foo": func(authority string, c TLSConn) RoundTripper {
				madeRoundTripper <- true
				return funcRoundTripper(func() {
					t.Error("foo RoundTripper should not be called")
				})
			},
		},
		Dial: func(_, _ string) (net.Conn, error) {
			panic("shouldn't be called")
		},
		DialTLS: func(_, _ string) (net.Conn, error) {
			tc, err := tls.Dial("tcp", addr, &tls.Config{
				InsecureSkipVerify: true,
				NextProtos:         []string{"foo"},
			})
			if err != nil {
				return nil, err
			}
			if err := tc.Handshake(); err != nil {
				return nil, err
			}
			close(cancel)
			<-doReturned
			return tc, nil
		},
	}
	c := &Client{Transport: tr}

	_, err = c.Do(req)
	if ue, ok := err.(*url.Error); !ok || ue.Err != ExportErrRequestCanceledConn {
		t.Fatalf("Do error = %v; want url.Error with errRequestCanceledConn", err)
	}

	doReturned <- true
	<-madeRoundTripper
	wg.Wait()
}

func TestTransportReuseConnection_Gzip_Chunked(t *testing.T) {
	testTransportReuseConnection_Gzip(t, true)
}

func TestTransportReuseConnection_Gzip_ContentLength(t *testing.T) {
	testTransportReuseConnection_Gzip(t, false)
}

// Make sure we re-use underlying TCP connection for gzipped responses too.
func testTransportReuseConnection_Gzip(t *testing.T, chunked bool) {
	setParallel(t)
	defer afterTest(t)
	addr := make(chan string, 2)
	ts := httptest.NewServer(HandlerFunc(func(w ResponseWriter, r *Request) {
		addr <- r.RemoteAddr
		w.Header().Set("Content-Encoding", "gzip")
		if chunked {
			w.(Flusher).Flush()
		}
		w.Write(rgz) // arbitrary gzip response
	}))
	defer ts.Close()
	c := ts.Client()

	for i := 0; i < 2; i++ {
		res, err := c.Get(ts.URL)
		if err != nil {
			t.Fatal(err)
		}
		buf := make([]byte, len(rgz))
		if n, err := io.ReadFull(res.Body, buf); err != nil {
			t.Errorf("%d. ReadFull = %v, %v", i, n, err)
		}
		// Note: no res.Body.Close call. It should work without it,
		// since the flate.Reader's internal buffering will hit EOF
		// and that should be sufficient.
	}
	a1, a2 := <-addr, <-addr
	if a1 != a2 {
		t.Fatalf("didn't reuse connection")
	}
}

func TestTransportResponseHeaderLength(t *testing.T) {
	setParallel(t)
	defer afterTest(t)
	ts := httptest.NewServer(HandlerFunc(func(w ResponseWriter, r *Request) {
		if r.URL.Path == "/long" {
			w.Header().Set("Long", strings.Repeat("a", 1<<20))
		}
	}))
	defer ts.Close()
	c := ts.Client()
	c.Transport.(*Transport).MaxResponseHeaderBytes = 512 << 10

	if res, err := c.Get(ts.URL); err != nil {
		t.Fatal(err)
	} else {
		res.Body.Close()
	}

	res, err := c.Get(ts.URL + "/long")
	if err == nil {
		defer res.Body.Close()
		var n int64
		for k, vv := range res.Header {
			for _, v := range vv {
				n += int64(len(k)) + int64(len(v))
			}
		}
		t.Fatalf("Unexpected success. Got %v and %d bytes of response headers", res.Status, n)
	}
	if want := "server response headers exceeded 524288 bytes"; !strings.Contains(err.Error(), want) {
		t.Errorf("got error: %v; want %q", err, want)
	}
}

func TestTransportEventTraceTLSVerify(t *testing.T) {
	var mu sync.Mutex
	var buf bytes.Buffer
	logf := func(format string, args ...interface{}) {
		mu.Lock()
		defer mu.Unlock()
		fmt.Fprintf(&buf, format, args...)
		buf.WriteByte('\n')
	}

	ts := httptest.NewTLSServer(HandlerFunc(func(w ResponseWriter, r *Request) {
		t.Error("Unexpected request")
	}))
	defer ts.Close()
	ts.Config.ErrorLog = log.New(funcWriter(func(p []byte) (int, error) {
		logf("%s", p)
		return len(p), nil
	}), "", 0)

	certpool := x509.NewCertPool()
	certpool.AddCert(ts.Certificate())

	c := &Client{Transport: &Transport{
		TLSClientConfig: &tls.Config{
			ServerName: "dns-is-faked.golang",
			RootCAs:    certpool,
		},
	}}

	trace := &httptrace.ClientTrace{
		TLSHandshakeStart: func() { logf("TLSHandshakeStart") },
		TLSHandshakeDone: func(s tls.ConnectionState, err error) {
			logf("TLSHandshakeDone: ConnectionState = %v \n err = %v", s, err)
		},
	}

	req, _ := NewRequest("GET", ts.URL, nil)
	req = req.WithContext(httptrace.WithClientTrace(context.Background(), trace))
	_, err := c.Do(req)
	if err == nil {
		t.Error("Expected request to fail TLS verification")
	}

	mu.Lock()
	got := buf.String()
	mu.Unlock()

	wantOnce := func(sub string) {
		if strings.Count(got, sub) != 1 {
			t.Errorf("expected substring %q exactly once in output.", sub)
		}
	}

	wantOnce("TLSHandshakeStart")
	wantOnce("TLSHandshakeDone")
	wantOnce("err = x509: certificate is valid for example.com")

	if t.Failed() {
		t.Errorf("Output:\n%s", got)
	}
}

var (
	isDNSHijackedOnce sync.Once
	isDNSHijacked     bool
)

func skipIfDNSHijacked(t *testing.T) {
	// Skip this test if the user is using a shady/ISP
	// DNS server hijacking queries.
	// See issues 16732, 16716.
	isDNSHijackedOnce.Do(func() {
		addrs, _ := net.LookupHost("dns-should-not-resolve.golang")
		isDNSHijacked = len(addrs) != 0
	})
	if isDNSHijacked {
		t.Skip("skipping; test requires non-hijacking DNS server")
	}
}

// Issue 14353: port can only contain digits.
func TestTransportRejectsAlphaPort(t *testing.T) {
	res, err := Get("http://dummy.tld:123foo/bar")
	if err == nil {
		res.Body.Close()
		t.Fatal("unexpected success")
	}
	ue, ok := err.(*url.Error)
	if !ok {
		t.Fatalf("got %#v; want *url.Error", err)
	}
	got := ue.Err.Error()
	want := `invalid port ":123foo" after host`
	if got != want {
		t.Errorf("got error %q; want %q", got, want)
	}
}

// Test the httptrace.TLSHandshake{Start,Done} hooks with a https http1
// connections. The http2 test is done in TestTransportEventTrace_h2
func TestTLSHandshakeTrace(t *testing.T) {
	defer afterTest(t)
	ts := httptest.NewTLSServer(HandlerFunc(func(w ResponseWriter, r *Request) {}))
	defer ts.Close()

	var mu sync.Mutex
	var start, done bool
	trace := &httptrace.ClientTrace{
		TLSHandshakeStart: func() {
			mu.Lock()
			defer mu.Unlock()
			start = true
		},
		TLSHandshakeDone: func(s tls.ConnectionState, err error) {
			mu.Lock()
			defer mu.Unlock()
			done = true
			if err != nil {
				t.Fatal("Expected error to be nil but was:", err)
			}
		},
	}

	c := ts.Client()
	req, err := NewRequest("GET", ts.URL, nil)
	if err != nil {
		t.Fatal("Unable to construct test request:", err)
	}
	req = req.WithContext(httptrace.WithClientTrace(req.Context(), trace))

	r, err := c.Do(req)
	if err != nil {
		t.Fatal("Unexpected error making request:", err)
	}
	r.Body.Close()
	mu.Lock()
	defer mu.Unlock()
	if !start {
		t.Fatal("Expected TLSHandshakeStart to be called, but wasn't")
	}
	if !done {
		t.Fatal("Expected TLSHandshakeDone to be called, but wasnt't")
	}
}

func TestTransportIdleConnTimeout_h1(t *testing.T) { testTransportIdleConnTimeout(t, h1Mode) }
func TestTransportIdleConnTimeout_h2(t *testing.T) { testTransportIdleConnTimeout(t, h2Mode) }
func testTransportIdleConnTimeout(t *testing.T, h2 bool) {
	if testing.Short() {
		t.Skip("skipping in short mode")
	}
	defer afterTest(t)

	const timeout = 1 * time.Second

	cst := newClientServerTest(t, h2, HandlerFunc(func(w ResponseWriter, r *Request) {
		// No body for convenience.
	}))
	defer cst.close()
	tr := cst.tr
	tr.IdleConnTimeout = timeout
	defer tr.CloseIdleConnections()
	c := &Client{Transport: tr}

	idleConns := func() []string {
		if h2 {
			return tr.IdleConnStrsForTesting_h2()
		} else {
			return tr.IdleConnStrsForTesting()
		}
	}

	var conn string
	doReq := func(n int) {
		req, _ := NewRequest("GET", cst.ts.URL, nil)
		req = req.WithContext(httptrace.WithClientTrace(context.Background(), &httptrace.ClientTrace{
			PutIdleConn: func(err error) {
				if err != nil {
					t.Errorf("failed to keep idle conn: %v", err)
				}
			},
		}))
		res, err := c.Do(req)
		if err != nil {
			t.Fatal(err)
		}
		res.Body.Close()
		conns := idleConns()
		if len(conns) != 1 {
			t.Fatalf("req %v: unexpected number of idle conns: %q", n, conns)
		}
		if conn == "" {
			conn = conns[0]
		}
		if conn != conns[0] {
			t.Fatalf("req %v: cached connection changed; expected the same one throughout the test", n)
		}
	}
	for i := 0; i < 3; i++ {
		doReq(i)
		time.Sleep(timeout / 2)
	}
	time.Sleep(timeout * 3 / 2)
	if got := idleConns(); len(got) != 0 {
		t.Errorf("idle conns = %q; want none", got)
	}
}

// Issue 16208: Go 1.7 crashed after Transport.IdleConnTimeout if an
// HTTP/2 connection was established but its caller no longer
// wanted it. (Assuming the connection cache was enabled, which it is
// by default)
//
// This test reproduced the crash by setting the IdleConnTimeout low
// (to make the test reasonable) and then making a request which is
// canceled by the DialTLS hook, which then also waits to return the
// real connection until after the RoundTrip saw the error.  Then we
// know the successful tls.Dial from DialTLS will need to go into the
// idle pool. Then we give it a of time to explode.
func TestIdleConnH2Crash(t *testing.T) {
	setParallel(t)
	cst := newClientServerTest(t, h2Mode, HandlerFunc(func(w ResponseWriter, r *Request) {
		// nothing
	}))
	defer cst.close()

	ctx, cancel := context.WithCancel(context.Background())
	defer cancel()

	sawDoErr := make(chan bool, 1)
	testDone := make(chan struct{})
	defer close(testDone)

	cst.tr.IdleConnTimeout = 5 * time.Millisecond
	cst.tr.DialTLS = func(network, addr string) (net.Conn, error) {
		c, err := tls.Dial(network, addr, &tls.Config{
			InsecureSkipVerify: true,
			NextProtos:         []string{"h2"},
		})
		if err != nil {
			t.Error(err)
			return nil, err
		}
		if cs := c.ConnectionState(); cs.NegotiatedProtocol != "h2" {
			t.Errorf("protocol = %q; want %q", cs.NegotiatedProtocol, "h2")
			c.Close()
			return nil, errors.New("bogus")
		}

		cancel()

		failTimer := time.NewTimer(5 * time.Second)
		defer failTimer.Stop()
		select {
		case <-sawDoErr:
		case <-testDone:
		case <-failTimer.C:
			t.Error("timeout in DialTLS, waiting too long for cst.c.Do to fail")
		}
		return c, nil
	}

	req, _ := NewRequest("GET", cst.ts.URL, nil)
	req = req.WithContext(ctx)
	res, err := cst.c.Do(req)
	if err == nil {
		res.Body.Close()
		t.Fatal("unexpected success")
	}
	sawDoErr <- true

	// Wait for the explosion.
	time.Sleep(cst.tr.IdleConnTimeout * 10)
}

type funcConn struct {
	net.Conn
	read  func([]byte) (int, error)
	write func([]byte) (int, error)
}

func (c funcConn) Read(p []byte) (int, error)  { return c.read(p) }
func (c funcConn) Write(p []byte) (int, error) { return c.write(p) }
func (c funcConn) Close() error                { return nil }

// Issue 16465: Transport.RoundTrip should return the raw net.Conn.Read error from Peek
// back to the caller.
func TestTransportReturnsPeekError(t *testing.T) {
	errValue := errors.New("specific error value")

	wrote := make(chan struct{})
	var wroteOnce sync.Once

	tr := &Transport{
		Dial: func(network, addr string) (net.Conn, error) {
			c := funcConn{
				read: func([]byte) (int, error) {
					<-wrote
					return 0, errValue
				},
				write: func(p []byte) (int, error) {
					wroteOnce.Do(func() { close(wrote) })
					return len(p), nil
				},
			}
			return c, nil
		},
	}
	_, err := tr.RoundTrip(httptest.NewRequest("GET", "http://fake.tld/", nil))
	if err != errValue {
		t.Errorf("error = %#v; want %v", err, errValue)
	}
}

// Issue 13290: send User-Agent in proxy CONNECT
func TestTransportProxyConnectHeader(t *testing.T) {
	defer afterTest(t)
	reqc := make(chan *Request, 1)
	ts := httptest.NewServer(HandlerFunc(func(w ResponseWriter, r *Request) {
		if r.Method != "CONNECT" {
			t.Errorf("method = %q; want CONNECT", r.Method)
		}
		reqc <- r
		c, _, err := w.(Hijacker).Hijack()
		if err != nil {
			t.Errorf("Hijack: %v", err)
			return
		}
		c.Close()
	}))
	defer ts.Close()

	c := ts.Client()
	c.Transport.(*Transport).Proxy = func(r *Request) (*url.URL, error) {
		return url.Parse(ts.URL)
	}
	c.Transport.(*Transport).ProxyConnectHeader = Header{
		"User-Agent": {"foo"},
		"Other":      {"bar"},
	}

	res, err := c.Get("https://dummy.tld/") // https to force a CONNECT
	if err == nil {
		res.Body.Close()
		t.Errorf("unexpected success")
	}
	select {
	case <-time.After(3 * time.Second):
		t.Fatal("timeout")
	case r := <-reqc:
		if got, want := r.Header.Get("User-Agent"), "foo"; got != want {
			t.Errorf("CONNECT request User-Agent = %q; want %q", got, want)
		}
		if got, want := r.Header.Get("Other"), "bar"; got != want {
			t.Errorf("CONNECT request Other = %q; want %q", got, want)
		}
	}
}

func TestTransportProxyGetConnectHeader(t *testing.T) {
	defer afterTest(t)
	reqc := make(chan *Request, 1)
	ts := httptest.NewServer(HandlerFunc(func(w ResponseWriter, r *Request) {
		if r.Method != "CONNECT" {
			t.Errorf("method = %q; want CONNECT", r.Method)
		}
		reqc <- r
		c, _, err := w.(Hijacker).Hijack()
		if err != nil {
			t.Errorf("Hijack: %v", err)
			return
		}
		c.Close()
	}))
	defer ts.Close()

	c := ts.Client()
	c.Transport.(*Transport).Proxy = func(r *Request) (*url.URL, error) {
		return url.Parse(ts.URL)
	}
	// These should be ignored:
	c.Transport.(*Transport).ProxyConnectHeader = Header{
		"User-Agent": {"foo"},
		"Other":      {"bar"},
	}
	c.Transport.(*Transport).GetProxyConnectHeader = func(ctx context.Context, proxyURL *url.URL, target string) (Header, error) {
		return Header{
			"User-Agent": {"foo2"},
			"Other":      {"bar2"},
		}, nil
	}

	res, err := c.Get("https://dummy.tld/") // https to force a CONNECT
	if err == nil {
		res.Body.Close()
		t.Errorf("unexpected success")
	}
	select {
	case <-time.After(3 * time.Second):
		t.Fatal("timeout")
	case r := <-reqc:
		if got, want := r.Header.Get("User-Agent"), "foo2"; got != want {
			t.Errorf("CONNECT request User-Agent = %q; want %q", got, want)
		}
		if got, want := r.Header.Get("Other"), "bar2"; got != want {
			t.Errorf("CONNECT request Other = %q; want %q", got, want)
		}
	}
}

var errFakeRoundTrip = errors.New("fake roundtrip")

type funcRoundTripper func()

func (fn funcRoundTripper) RoundTrip(*Request) (*Response, error) {
	fn()
	return nil, errFakeRoundTrip
}

func wantBody(res *Response, err error, want string) error {
	if err != nil {
		return err
	}
	slurp, err := io.ReadAll(res.Body)
	if err != nil {
		return fmt.Errorf("error reading body: %v", err)
	}
	if string(slurp) != want {
		return fmt.Errorf("body = %q; want %q", slurp, want)
	}
	if err := res.Body.Close(); err != nil {
		return fmt.Errorf("body Close = %v", err)
	}
	return nil
}

func newLocalListener(t *testing.T) net.Listener {
	ln, err := net.Listen("tcp", "127.0.0.1:0")
	if err != nil {
		ln, err = net.Listen("tcp6", "[::1]:0")
	}
	if err != nil {
		t.Fatal(err)
	}
	return ln
}

type countCloseReader struct {
	n *int
	io.Reader
}

func (cr countCloseReader) Close() error {
	(*cr.n)++
	return nil
}

// rgz is a gzip quine that uncompresses to itself.
var rgz = []byte{
	0x1f, 0x8b, 0x08, 0x08, 0x00, 0x00, 0x00, 0x00,
	0x00, 0x00, 0x72, 0x65, 0x63, 0x75, 0x72, 0x73,
	0x69, 0x76, 0x65, 0x00, 0x92, 0xef, 0xe6, 0xe0,
	0x60, 0x00, 0x83, 0xa2, 0xd4, 0xe4, 0xd2, 0xa2,
	0xe2, 0xcc, 0xb2, 0x54, 0x06, 0x00, 0x00, 0x17,
	0x00, 0xe8, 0xff, 0x92, 0xef, 0xe6, 0xe0, 0x60,
	0x00, 0x83, 0xa2, 0xd4, 0xe4, 0xd2, 0xa2, 0xe2,
	0xcc, 0xb2, 0x54, 0x06, 0x00, 0x00, 0x17, 0x00,
	0xe8, 0xff, 0x42, 0x12, 0x46, 0x16, 0x06, 0x00,
	0x05, 0x00, 0xfa, 0xff, 0x42, 0x12, 0x46, 0x16,
	0x06, 0x00, 0x05, 0x00, 0xfa, 0xff, 0x00, 0x05,
	0x00, 0xfa, 0xff, 0x00, 0x14, 0x00, 0xeb, 0xff,
	0x42, 0x12, 0x46, 0x16, 0x06, 0x00, 0x05, 0x00,
	0xfa, 0xff, 0x00, 0x05, 0x00, 0xfa, 0xff, 0x00,
	0x14, 0x00, 0xeb, 0xff, 0x42, 0x88, 0x21, 0xc4,
	0x00, 0x00, 0x14, 0x00, 0xeb, 0xff, 0x42, 0x88,
	0x21, 0xc4, 0x00, 0x00, 0x14, 0x00, 0xeb, 0xff,
	0x42, 0x88, 0x21, 0xc4, 0x00, 0x00, 0x14, 0x00,
	0xeb, 0xff, 0x42, 0x88, 0x21, 0xc4, 0x00, 0x00,
	0x14, 0x00, 0xeb, 0xff, 0x42, 0x88, 0x21, 0xc4,
	0x00, 0x00, 0x00, 0x00, 0xff, 0xff, 0x00, 0x00,
	0x00, 0xff, 0xff, 0x00, 0x17, 0x00, 0xe8, 0xff,
	0x42, 0x88, 0x21, 0xc4, 0x00, 0x00, 0x00, 0x00,
	0xff, 0xff, 0x00, 0x00, 0x00, 0xff, 0xff, 0x00,
	0x17, 0x00, 0xe8, 0xff, 0x42, 0x12, 0x46, 0x16,
	0x06, 0x00, 0x00, 0x00, 0xff, 0xff, 0x01, 0x08,
	0x00, 0xf7, 0xff, 0x3d, 0xb1, 0x20, 0x85, 0xfa,
	0x00, 0x00, 0x00, 0x42, 0x12, 0x46, 0x16, 0x06,
	0x00, 0x00, 0x00, 0xff, 0xff, 0x01, 0x08, 0x00,
	0xf7, 0xff, 0x3d, 0xb1, 0x20, 0x85, 0xfa, 0x00,
	0x00, 0x00, 0x3d, 0xb1, 0x20, 0x85, 0xfa, 0x00,
	0x00, 0x00,
}

// Ensure that a missing status doesn't make the server panic
// See Issue https://golang.org/issues/21701
func TestMissingStatusNoPanic(t *testing.T) {
	t.Parallel()

	const want = "unknown status code"

	ln := newLocalListener(t)
	addr := ln.Addr().String()
	done := make(chan bool)
	fullAddrURL := fmt.Sprintf("http://%s", addr)
	raw := "HTTP/1.1 400\r\n" +
		"Date: Wed, 30 Aug 2017 19:09:27 GMT\r\n" +
		"Content-Type: text/html; charset=utf-8\r\n" +
		"Content-Length: 10\r\n" +
		"Last-Modified: Wed, 30 Aug 2017 19:02:02 GMT\r\n" +
		"Vary: Accept-Encoding\r\n\r\n" +
		"Aloha Olaa"

	go func() {
		defer close(done)

		conn, _ := ln.Accept()
		if conn != nil {
			io.WriteString(conn, raw)
			io.ReadAll(conn)
			conn.Close()
		}
	}()

	proxyURL, err := url.Parse(fullAddrURL)
	if err != nil {
		t.Fatalf("proxyURL: %v", err)
	}

	tr := &Transport{Proxy: ProxyURL(proxyURL)}

	req, _ := NewRequest("GET", "https://golang.org/", nil)
	res, err, panicked := doFetchCheckPanic(tr, req)
	if panicked {
		t.Error("panicked, expecting an error")
	}
	if res != nil && res.Body != nil {
		io.Copy(io.Discard, res.Body)
		res.Body.Close()
	}

	if err == nil || !strings.Contains(err.Error(), want) {
		t.Errorf("got=%v want=%q", err, want)
	}

	ln.Close()
	<-done
}

func doFetchCheckPanic(tr *Transport, req *Request) (res *Response, err error, panicked bool) {
	defer func() {
		if r := recover(); r != nil {
			panicked = true
		}
	}()
	res, err = tr.RoundTrip(req)
	return
}

// Issue 22330: do not allow the response body to be read when the status code
// forbids a response body.
func TestNoBodyOnChunked304Response(t *testing.T) {
	defer afterTest(t)
	cst := newClientServerTest(t, h1Mode, HandlerFunc(func(w ResponseWriter, r *Request) {
		conn, buf, _ := w.(Hijacker).Hijack()
		buf.Write([]byte("HTTP/1.1 304 NOT MODIFIED\r\nTransfer-Encoding: chunked\r\n\r\n0\r\n\r\n"))
		buf.Flush()
		conn.Close()
	}))
	defer cst.close()

	// Our test server above is sending back bogus data after the
	// response (the "0\r\n\r\n" part), which causes the Transport
	// code to log spam. Disable keep-alives so we never even try
	// to reuse the connection.
	cst.tr.DisableKeepAlives = true

	res, err := cst.c.Get(cst.ts.URL)
	if err != nil {
		t.Fatal(err)
	}

	if res.Body != NoBody {
		t.Errorf("Unexpected body on 304 response")
	}
}

type funcWriter func([]byte) (int, error)

func (f funcWriter) Write(p []byte) (int, error) { return f(p) }

type doneContext struct {
	context.Context
	err error
}

func (doneContext) Done() <-chan struct{} {
	c := make(chan struct{})
	close(c)
	return c
}

func (d doneContext) Err() error { return d.err }

// Issue 25852: Transport should check whether Context is done early.
func TestTransportCheckContextDoneEarly(t *testing.T) {
	tr := &Transport{}
	req, _ := NewRequest("GET", "http://fake.example/", nil)
	wantErr := errors.New("some error")
	req = req.WithContext(doneContext{context.Background(), wantErr})
	_, err := tr.RoundTrip(req)
	if err != wantErr {
		t.Errorf("error = %v; want %v", err, wantErr)
	}
}

// Issue 23399: verify that if a client request times out, the Transport's
// conn is closed so that it's not reused.
//
// This is the test variant that times out before the server replies with
// any response headers.
func TestClientTimeoutKillsConn_BeforeHeaders(t *testing.T) {
	setParallel(t)
	defer afterTest(t)
	inHandler := make(chan net.Conn, 1)
	handlerReadReturned := make(chan bool, 1)
	cst := newClientServerTest(t, h1Mode, HandlerFunc(func(w ResponseWriter, r *Request) {
		conn, _, err := w.(Hijacker).Hijack()
		if err != nil {
			t.Error(err)
			return
		}
		inHandler <- conn
		n, err := conn.Read([]byte{0})
		if n != 0 || err != io.EOF {
			t.Errorf("unexpected Read result: %v, %v", n, err)
		}
		handlerReadReturned <- true
	}))
	defer cst.close()

	const timeout = 50 * time.Millisecond
	cst.c.Timeout = timeout

	_, err := cst.c.Get(cst.ts.URL)
	if err == nil {
		t.Fatal("unexpected Get succeess")
	}

	select {
	case c := <-inHandler:
		select {
		case <-handlerReadReturned:
			// Success.
			return
		case <-time.After(5 * time.Second):
			t.Error("Handler's conn.Read seems to be stuck in Read")
			c.Close() // close it to unblock Handler
		}
	case <-time.After(timeout * 10):
		// If we didn't get into the Handler in 50ms, that probably means
		// the builder was just slow and the Get failed in that time
		// but never made it to the server. That's fine. We'll usually
		// test the part above on faster machines.
		t.Skip("skipping test on slow builder")
	}
}

// Issue 23399: verify that if a client request times out, the Transport's
// conn is closed so that it's not reused.
//
// This is the test variant that has the server send response headers
// first, and time out during the write of the response body.
func TestClientTimeoutKillsConn_AfterHeaders(t *testing.T) {
	setParallel(t)
	defer afterTest(t)
	inHandler := make(chan net.Conn, 1)
	handlerResult := make(chan error, 1)
	cst := newClientServerTest(t, h1Mode, HandlerFunc(func(w ResponseWriter, r *Request) {
		w.Header().Set("Content-Length", "100")
		w.(Flusher).Flush()
		conn, _, err := w.(Hijacker).Hijack()
		if err != nil {
			t.Error(err)
			return
		}
		conn.Write([]byte("foo"))
		inHandler <- conn
		n, err := conn.Read([]byte{0})
		// The error should be io.EOF or "read tcp
		// 127.0.0.1:35827->127.0.0.1:40290: read: connection
		// reset by peer" depending on timing. Really we just
		// care that it returns at all. But if it returns with
		// data, that's weird.
		if n != 0 || err == nil {
			handlerResult <- fmt.Errorf("unexpected Read result: %v, %v", n, err)
			return
		}
		handlerResult <- nil
	}))
	defer cst.close()

	// Set Timeout to something very long but non-zero to exercise
	// the codepaths that check for it. But rather than wait for it to fire
	// (which would make the test slow), we send on the req.Cancel channel instead,
	// which happens to exercise the same code paths.
	cst.c.Timeout = time.Minute // just to be non-zero, not to hit it.
	req, _ := NewRequest("GET", cst.ts.URL, nil)
	cancel := make(chan struct{})
	req.Cancel = cancel

	res, err := cst.c.Do(req)
	if err != nil {
		select {
		case <-inHandler:
			t.Fatalf("Get error: %v", err)
		default:
			// Failed before entering handler. Ignore result.
			t.Skip("skipping test on slow builder")
		}
	}

	close(cancel)
	got, err := io.ReadAll(res.Body)
	if err == nil {
		t.Fatalf("unexpected success; read %q, nil", got)
	}

	select {
	case c := <-inHandler:
		select {
		case err := <-handlerResult:
			if err != nil {
				t.Errorf("handler: %v", err)
			}
			return
		case <-time.After(5 * time.Second):
			t.Error("Handler's conn.Read seems to be stuck in Read")
			c.Close() // close it to unblock Handler
		}
	case <-time.After(5 * time.Second):
		t.Fatal("timeout")
	}
}

func TestTransportResponseBodyWritableOnProtocolSwitch(t *testing.T) {
	setParallel(t)
	defer afterTest(t)
	done := make(chan struct{})
	defer close(done)
	cst := newClientServerTest(t, h1Mode, HandlerFunc(func(w ResponseWriter, r *Request) {
		conn, _, err := w.(Hijacker).Hijack()
		if err != nil {
			t.Error(err)
			return
		}
		defer conn.Close()
		io.WriteString(conn, "HTTP/1.1 101 Switching Protocols Hi\r\nConnection: upgRADe\r\nUpgrade: foo\r\n\r\nSome buffered data\n")
		bs := bufio.NewScanner(conn)
		bs.Scan()
		fmt.Fprintf(conn, "%s\n", strings.ToUpper(bs.Text()))
		<-done
	}))
	defer cst.close()

	req, _ := NewRequest("GET", cst.ts.URL, nil)
	req.Header.Set("Upgrade", "foo")
	req.Header.Set("Connection", "upgrade")
	res, err := cst.c.Do(req)
	if err != nil {
		t.Fatal(err)
	}
	if res.StatusCode != 101 {
		t.Fatalf("expected 101 switching protocols; got %v, %v", res.Status, res.Header)
	}
	rwc, ok := res.Body.(io.ReadWriteCloser)
	if !ok {
		t.Fatalf("expected a ReadWriteCloser; got a %T", res.Body)
	}
	defer rwc.Close()
	bs := bufio.NewScanner(rwc)
	if !bs.Scan() {
		t.Fatalf("expected readable input")
	}
	if got, want := bs.Text(), "Some buffered data"; got != want {
		t.Errorf("read %q; want %q", got, want)
	}
	io.WriteString(rwc, "echo\n")
	if !bs.Scan() {
		t.Fatalf("expected another line")
	}
	if got, want := bs.Text(), "ECHO"; got != want {
		t.Errorf("read %q; want %q", got, want)
	}
}

func TestTransportCONNECTBidi(t *testing.T) {
	defer afterTest(t)
	const target = "backend:443"
	cst := newClientServerTest(t, h1Mode, HandlerFunc(func(w ResponseWriter, r *Request) {
		if r.Method != "CONNECT" {
			t.Errorf("unexpected method %q", r.Method)
			w.WriteHeader(500)
			return
		}
		if r.RequestURI != target {
			t.Errorf("unexpected CONNECT target %q", r.RequestURI)
			w.WriteHeader(500)
			return
		}
		nc, brw, err := w.(Hijacker).Hijack()
		if err != nil {
			t.Error(err)
			return
		}
		defer nc.Close()
		nc.Write([]byte("HTTP/1.1 200 OK\r\n\r\n"))
		// Switch to a little protocol that capitalize its input lines:
		for {
			line, err := brw.ReadString('\n')
			if err != nil {
				if err != io.EOF {
					t.Error(err)
				}
				return
			}
			io.WriteString(brw, strings.ToUpper(line))
			brw.Flush()
		}
	}))
	defer cst.close()
	pr, pw := io.Pipe()
	defer pw.Close()
	req, err := NewRequest("CONNECT", cst.ts.URL, pr)
	if err != nil {
		t.Fatal(err)
	}
	req.URL.Opaque = target
	res, err := cst.c.Do(req)
	if err != nil {
		t.Fatal(err)
	}
	defer res.Body.Close()
	if res.StatusCode != 200 {
		t.Fatalf("status code = %d; want 200", res.StatusCode)
	}
	br := bufio.NewReader(res.Body)
	for _, str := range []string{"foo", "bar", "baz"} {
		fmt.Fprintf(pw, "%s\n", str)
		got, err := br.ReadString('\n')
		if err != nil {
			t.Fatal(err)
		}
		got = strings.TrimSpace(got)
		want := strings.ToUpper(str)
		if got != want {
			t.Fatalf("got %q; want %q", got, want)
		}
	}
}

func TestTransportRequestReplayable(t *testing.T) {
	someBody := io.NopCloser(strings.NewReader(""))
	tests := []struct {
		name string
		req  *Request
		want bool
	}{
		{
			name: "GET",
			req:  &Request{Method: "GET"},
			want: true,
		},
		{
			name: "GET_http.NoBody",
			req:  &Request{Method: "GET", Body: NoBody},
			want: true,
		},
		{
			name: "GET_body",
			req:  &Request{Method: "GET", Body: someBody},
			want: false,
		},
		{
			name: "POST",
			req:  &Request{Method: "POST"},
			want: false,
		},
		{
			name: "POST_idempotency-key",
			req:  &Request{Method: "POST", Header: Header{"Idempotency-Key": {"x"}}},
			want: true,
		},
		{
			name: "POST_x-idempotency-key",
			req:  &Request{Method: "POST", Header: Header{"X-Idempotency-Key": {"x"}}},
			want: true,
		},
		{
			name: "POST_body",
			req:  &Request{Method: "POST", Header: Header{"Idempotency-Key": {"x"}}, Body: someBody},
			want: false,
		},
	}
	for _, tt := range tests {
		t.Run(tt.name, func(t *testing.T) {
			got := tt.req.ExportIsReplayable()
			if got != tt.want {
				t.Errorf("replyable = %v; want %v", got, tt.want)
			}
		})
	}
}

// testMockTCPConn is a mock TCP connection used to test that
// ReadFrom is called when sending the request body.
type testMockTCPConn struct {
	*net.TCPConn

	ReadFromCalled bool
}

func (c *testMockTCPConn) ReadFrom(r io.Reader) (int64, error) {
	c.ReadFromCalled = true
	return c.TCPConn.ReadFrom(r)
}

func TestTransportRequestWriteRoundTrip(t *testing.T) {
	nBytes := int64(1 << 10)
	newFileFunc := func() (r io.Reader, done func(), err error) {
		f, err := os.CreateTemp("", "net-http-newfilefunc")
		if err != nil {
			return nil, nil, err
		}

		// Write some bytes to the file to enable reading.
		if _, err := io.CopyN(f, rand.Reader, nBytes); err != nil {
			return nil, nil, fmt.Errorf("failed to write data to file: %v", err)
		}
		if _, err := f.Seek(0, 0); err != nil {
			return nil, nil, fmt.Errorf("failed to seek to front: %v", err)
		}

		done = func() {
			f.Close()
			os.Remove(f.Name())
		}

		return f, done, nil
	}

	newBufferFunc := func() (io.Reader, func(), error) {
		return bytes.NewBuffer(make([]byte, nBytes)), func() {}, nil
	}

	cases := []struct {
		name             string
		readerFunc       func() (io.Reader, func(), error)
		contentLength    int64
		expectedReadFrom bool
	}{
		{
			name:             "file, length",
			readerFunc:       newFileFunc,
			contentLength:    nBytes,
			expectedReadFrom: true,
		},
		{
			name:       "file, no length",
			readerFunc: newFileFunc,
		},
		{
			name:          "file, negative length",
			readerFunc:    newFileFunc,
			contentLength: -1,
		},
		{
			name:          "buffer",
			contentLength: nBytes,
			readerFunc:    newBufferFunc,
		},
		{
			name:       "buffer, no length",
			readerFunc: newBufferFunc,
		},
		{
			name:          "buffer, length -1",
			contentLength: -1,
			readerFunc:    newBufferFunc,
		},
	}

	for _, tc := range cases {
		t.Run(tc.name, func(t *testing.T) {
			r, cleanup, err := tc.readerFunc()
			if err != nil {
				t.Fatal(err)
			}
			defer cleanup()

			tConn := &testMockTCPConn{}
			trFunc := func(tr *Transport) {
				tr.DialContext = func(ctx context.Context, network, addr string) (net.Conn, error) {
					var d net.Dialer
					conn, err := d.DialContext(ctx, network, addr)
					if err != nil {
						return nil, err
					}

					tcpConn, ok := conn.(*net.TCPConn)
					if !ok {
						return nil, fmt.Errorf("%s/%s does not provide a *net.TCPConn", network, addr)
					}

					tConn.TCPConn = tcpConn
					return tConn, nil
				}
			}

			cst := newClientServerTest(
				t,
				h1Mode,
				HandlerFunc(func(w ResponseWriter, r *Request) {
					io.Copy(io.Discard, r.Body)
					r.Body.Close()
					w.WriteHeader(200)
				}),
				trFunc,
			)
			defer cst.close()

			req, err := NewRequest("PUT", cst.ts.URL, r)
			if err != nil {
				t.Fatal(err)
			}
			req.ContentLength = tc.contentLength
			req.Header.Set("Content-Type", "application/octet-stream")
			resp, err := cst.c.Do(req)
			if err != nil {
				t.Fatal(err)
			}
			defer resp.Body.Close()
			if resp.StatusCode != 200 {
				t.Fatalf("status code = %d; want 200", resp.StatusCode)
			}

			if !tConn.ReadFromCalled && tc.expectedReadFrom {
				t.Fatalf("did not call ReadFrom")
			}

			if tConn.ReadFromCalled && !tc.expectedReadFrom {
				t.Fatalf("ReadFrom was unexpectedly invoked")
			}
		})
	}
}

func TestTransportClone(t *testing.T) {
	tr := &Transport{
		Proxy:                  func(*Request) (*url.URL, error) { panic("") },
		DialContext:            func(ctx context.Context, network, addr string) (net.Conn, error) { panic("") },
		Dial:                   func(network, addr string) (net.Conn, error) { panic("") },
		DialTLS:                func(network, addr string) (net.Conn, error) { panic("") },
		DialTLSContext:         func(ctx context.Context, network, addr string) (net.Conn, error) { panic("") },
		TLSClientConfig:        new(tls.Config),
		TLSHandshakeTimeout:    time.Second,
		DisableKeepAlives:      true,
		DisableCompression:     true,
		MaxIdleConns:           1,
		MaxIdleConnsPerHost:    1,
		MaxConnsPerHost:        1,
		IdleConnTimeout:        time.Second,
		ResponseHeaderTimeout:  time.Second,
		ExpectContinueTimeout:  time.Second,
		ProxyConnectHeader:     Header{},
		GetProxyConnectHeader:  func(context.Context, *url.URL, string) (Header, error) { return nil, nil },
		MaxResponseHeaderBytes: 1,
		ForceAttemptHTTP2:      true,
		TLSNextProto: map[string]func(authority string, c TLSConn) RoundTripper{
			"foo": func(authority string, c TLSConn) RoundTripper { panic("") },
		},
		ReadBufferSize:  1,
		WriteBufferSize: 1,
	}
	tr2 := tr.Clone()
	rv := reflect.ValueOf(tr2).Elem()
	rt := rv.Type()
	for i := 0; i < rt.NumField(); i++ {
		sf := rt.Field(i)
		if !token.IsExported(sf.Name) {
			continue
		}
		if rv.Field(i).IsZero() {
			t.Errorf("cloned field t2.%s is zero", sf.Name)
		}
	}

	if _, ok := tr2.TLSNextProto["foo"]; !ok {
		t.Errorf("cloned Transport lacked TLSNextProto 'foo' key")
	}

	// But test that a nil TLSNextProto is kept nil:
	tr = new(Transport)
	tr2 = tr.Clone()
	if tr2.TLSNextProto != nil {
		t.Errorf("Transport.TLSNextProto unexpected non-nil")
	}
}

func TestIs408(t *testing.T) {
	tests := []struct {
		in   string
		want bool
	}{
		{"HTTP/1.0 408", true},
		{"HTTP/1.1 408", true},
		{"HTTP/1.8 408", true},
		{"HTTP/2.0 408", false}, // maybe h2c would do this? but false for now.
		{"HTTP/1.1 408 ", true},
		{"HTTP/1.1 40", false},
		{"http/1.0 408", false},
		{"HTTP/1-1 408", false},
	}
	for _, tt := range tests {
		if got := Export_is408Message([]byte(tt.in)); got != tt.want {
			t.Errorf("is408Message(%q) = %v; want %v", tt.in, got, tt.want)
		}
	}
}

func TestTransportIgnores408(t *testing.T) {
	// Not parallel. Relies on mutating the log package's global Output.
	defer log.SetOutput(log.Writer())

	var logout bytes.Buffer
	log.SetOutput(&logout)

	defer afterTest(t)
	const target = "backend:443"

	cst := newClientServerTest(t, h1Mode, HandlerFunc(func(w ResponseWriter, r *Request) {
		nc, _, err := w.(Hijacker).Hijack()
		if err != nil {
			t.Error(err)
			return
		}
		defer nc.Close()
		nc.Write([]byte("HTTP/1.1 200 OK\r\nContent-Length: 2\r\n\r\nok"))
		nc.Write([]byte("HTTP/1.1 408 bye\r\n")) // changing 408 to 409 makes test fail
	}))
	defer cst.close()
	req, err := NewRequest("GET", cst.ts.URL, nil)
	if err != nil {
		t.Fatal(err)
	}
	res, err := cst.c.Do(req)
	if err != nil {
		t.Fatal(err)
	}
	slurp, err := io.ReadAll(res.Body)
	if err != nil {
		t.Fatal(err)
	}
	if err != nil {
		t.Fatal(err)
	}
	if string(slurp) != "ok" {
		t.Fatalf("got %q; want ok", slurp)
	}

	t0 := time.Now()
	for i := 0; i < 50; i++ {
		time.Sleep(time.Duration(i) * 5 * time.Millisecond)
		if cst.tr.IdleConnKeyCountForTesting() == 0 {
			if got := logout.String(); got != "" {
				t.Fatalf("expected no log output; got: %s", got)
			}
			return
		}
	}
	t.Fatalf("timeout after %v waiting for Transport connections to die off", time.Since(t0))
}

func TestInvalidHeaderResponse(t *testing.T) {
	setParallel(t)
	defer afterTest(t)
	cst := newClientServerTest(t, h1Mode, HandlerFunc(func(w ResponseWriter, r *Request) {
		conn, buf, _ := w.(Hijacker).Hijack()
		buf.Write([]byte("HTTP/1.1 200 OK\r\n" +
			"Date: Wed, 30 Aug 2017 19:09:27 GMT\r\n" +
			"Content-Type: text/html; charset=utf-8\r\n" +
			"Content-Length: 0\r\n" +
			"Foo : bar\r\n\r\n"))
		buf.Flush()
		conn.Close()
	}))
	defer cst.close()
	res, err := cst.c.Get(cst.ts.URL)
	if err != nil {
		t.Fatal(err)
	}
	defer res.Body.Close()
	if v := res.Header.Get("Foo"); v != "" {
		t.Errorf(`unexpected "Foo" header: %q`, v)
	}
	if v := res.Header.Get("Foo "); v != "bar" {
		t.Errorf(`bad "Foo " header value: %q, want %q`, v, "bar")
	}
}

type bodyCloser bool

func (bc *bodyCloser) Close() error {
	*bc = true
	return nil
}
func (bc *bodyCloser) Read(b []byte) (n int, err error) {
	return 0, io.EOF
}

// Issue 35015: ensure that Transport closes the body on any error
// with an invalid request, as promised by Client.Do docs.
func TestTransportClosesBodyOnInvalidRequests(t *testing.T) {
	cst := httptest.NewServer(HandlerFunc(func(w ResponseWriter, r *Request) {
		t.Errorf("Should not have been invoked")
	}))
	defer cst.Close()

	u, _ := url.Parse(cst.URL)

	tests := []struct {
		name    string
		req     *Request
		wantErr string
	}{
		{
			name: "invalid method",
			req: &Request{
				Method: " ",
				URL:    u,
			},
			wantErr: "invalid method",
		},
		{
			name: "nil URL",
			req: &Request{
				Method: "GET",
			},
			wantErr: "nil Request.URL",
		},
		{
			name: "invalid header key",
			req: &Request{
				Method: "GET",
				Header: Header{"💡": {"emoji"}},
				URL:    u,
			},
			wantErr: "invalid header field name",
		},
		{
			name: "invalid header value",
			req: &Request{
				Method: "POST",
				Header: Header{"key": {"\x19"}},
				URL:    u,
			},
			wantErr: "invalid header field value",
		},
		{
			name: "non HTTP(s) scheme",
			req: &Request{
				Method: "POST",
				URL:    &url.URL{Scheme: "faux"},
			},
			wantErr: "unsupported protocol scheme",
		},
		{
			name: "no Host in URL",
			req: &Request{
				Method: "POST",
				URL:    &url.URL{Scheme: "http"},
			},
			wantErr: "no Host",
		},
	}

	for _, tt := range tests {
		t.Run(tt.name, func(t *testing.T) {
			var bc bodyCloser
			req := tt.req
			req.Body = &bc
			_, err := DefaultClient.Do(tt.req)
			if err == nil {
				t.Fatal("Expected an error")
			}
			if !bc {
				t.Fatal("Expected body to have been closed")
			}
			if g, w := err.Error(), tt.wantErr; !strings.Contains(g, w) {
				t.Fatalf("Error mismatch\n\t%q\ndoes not contain\n\t%q", g, w)
			}
		})
	}
}

// breakableConn is a net.Conn wrapper with a Write method
// that will fail when its brokenState is true.
type breakableConn struct {
	net.Conn
	*brokenState
}

type brokenState struct {
	sync.Mutex
	broken bool
}

func (w *breakableConn) Write(b []byte) (n int, err error) {
	w.Lock()
	defer w.Unlock()
	if w.broken {
		return 0, errors.New("some write error")
	}
	return w.Conn.Write(b)
}

// Issue 34978: don't cache a broken HTTP/2 connection
func TestDontCacheBrokenHTTP2Conn(t *testing.T) {
	cst := newClientServerTest(t, h2Mode, HandlerFunc(func(w ResponseWriter, r *Request) {}), optQuietLog)
	defer cst.close()

	var brokenState brokenState

	const numReqs = 5
	var numDials, gotConns uint32 // atomic

	cst.tr.Dial = func(netw, addr string) (net.Conn, error) {
		atomic.AddUint32(&numDials, 1)
		c, err := net.Dial(netw, addr)
		if err != nil {
			t.Errorf("unexpected Dial error: %v", err)
			return nil, err
		}
		return &breakableConn{c, &brokenState}, err
	}

	for i := 1; i <= numReqs; i++ {
		brokenState.Lock()
		brokenState.broken = false
		brokenState.Unlock()

		// doBreak controls whether we break the TCP connection after the TLS
		// handshake (before the HTTP/2 handshake). We test a few failures
		// in a row followed by a final success.
		doBreak := i != numReqs

		ctx := httptrace.WithClientTrace(context.Background(), &httptrace.ClientTrace{
			GotConn: func(info httptrace.GotConnInfo) {
				t.Logf("got conn: %v, reused=%v, wasIdle=%v, idleTime=%v", info.Conn.LocalAddr(), info.Reused, info.WasIdle, info.IdleTime)
				atomic.AddUint32(&gotConns, 1)
			},
			TLSHandshakeDone: func(cfg tls.ConnectionState, err error) {
				brokenState.Lock()
				defer brokenState.Unlock()
				if doBreak {
					brokenState.broken = true
				}
			},
		})
		req, err := NewRequestWithContext(ctx, "GET", cst.ts.URL, nil)
		if err != nil {
			t.Fatal(err)
		}
		_, err = cst.c.Do(req)
		if doBreak != (err != nil) {
			t.Errorf("for iteration %d, doBreak=%v; unexpected error %v", i, doBreak, err)
		}
	}
	if got, want := atomic.LoadUint32(&gotConns), 1; int(got) != want {
		t.Errorf("GotConn calls = %v; want %v", got, want)
	}
	if got, want := atomic.LoadUint32(&numDials), numReqs; int(got) != want {
		t.Errorf("Dials = %v; want %v", got, want)
	}
}

// Issue 34941
// When the client has too many concurrent requests on a single connection,
// http.http2noCachedConnError is reported on multiple requests. There should
// only be one decrement regardless of the number of failures.
func TestTransportDecrementConnWhenIdleConnRemoved(t *testing.T) {
	defer afterTest(t)
	CondSkipHTTP2(t)

	h := HandlerFunc(func(w ResponseWriter, r *Request) {
		_, err := w.Write([]byte("foo"))
		if err != nil {
			t.Fatalf("Write: %v", err)
		}
	})

	ts := httptest.NewUnstartedServer(h)
	ts.EnableHTTP2 = true
	ts.StartTLS()
	defer ts.Close()

	c := ts.Client()
	tr := c.Transport.(*Transport)
	tr.MaxConnsPerHost = 1
	if err := ExportHttp2ConfigureTransport(tr); err != nil {
		t.Fatalf("ExportHttp2ConfigureTransport: %v", err)
	}

	errCh := make(chan error, 300)
	doReq := func() {
		resp, err := c.Get(ts.URL)
		if err != nil {
			errCh <- fmt.Errorf("request failed: %v", err)
			return
		}
		defer resp.Body.Close()
		_, err = io.ReadAll(resp.Body)
		if err != nil {
			errCh <- fmt.Errorf("read body failed: %v", err)
		}
	}

	var wg sync.WaitGroup
	for i := 0; i < 300; i++ {
		wg.Add(1)
		go func() {
			defer wg.Done()
			doReq()
		}()
	}
	wg.Wait()
	close(errCh)

	for err := range errCh {
		t.Errorf("error occurred: %v", err)
	}
}

// Issue 36820
// Test that we use the older backward compatible cancellation protocol
// when a RoundTripper is registered via RegisterProtocol.
func TestAltProtoCancellation(t *testing.T) {
	defer afterTest(t)
	tr := &Transport{}
	c := &Client{
		Transport: tr,
		Timeout:   time.Millisecond,
	}
	tr.RegisterProtocol("timeout", timeoutProto{})
	_, err := c.Get("timeout://bar.com/path")
	if err == nil {
		t.Error("request unexpectedly succeeded")
	} else if !strings.Contains(err.Error(), timeoutProtoErr.Error()) {
		t.Errorf("got error %q, does not contain expected string %q", err, timeoutProtoErr)
	}
}

var timeoutProtoErr = errors.New("canceled as expected")

type timeoutProto struct{}

func (timeoutProto) RoundTrip(req *Request) (*Response, error) {
	select {
	case <-req.Cancel:
		return nil, timeoutProtoErr
	case <-time.After(5 * time.Second):
		return nil, errors.New("request was not canceled")
	}
}

type roundTripFunc func(r *Request) (*Response, error)

func (f roundTripFunc) RoundTrip(r *Request) (*Response, error) { return f(r) }

// Issue 32441: body is not reset after ErrSkipAltProtocol
func TestIssue32441(t *testing.T) {
	defer afterTest(t)
	ts := httptest.NewServer(HandlerFunc(func(w ResponseWriter, r *Request) {
		if n, _ := io.Copy(io.Discard, r.Body); n == 0 {
			t.Error("body length is zero")
		}
	}))
	defer ts.Close()
	c := ts.Client()
	c.Transport.(*Transport).RegisterProtocol("http", roundTripFunc(func(r *Request) (*Response, error) {
		// Draining body to trigger failure condition on actual request to server.
		if n, _ := io.Copy(io.Discard, r.Body); n == 0 {
			t.Error("body length is zero during round trip")
		}
		return nil, ErrSkipAltProtocol
	}))
	if _, err := c.Post(ts.URL, "application/octet-stream", bytes.NewBufferString("data")); err != nil {
		t.Error(err)
	}
}

// Issue 39017. Ensure that HTTP/1 transports reject Content-Length headers
// that contain a sign (eg. "+3"), per RFC 2616, Section 14.13.
func TestTransportRejectsSignInContentLength(t *testing.T) {
	cst := httptest.NewServer(HandlerFunc(func(w ResponseWriter, r *Request) {
		w.Header().Set("Content-Length", "+3")
		w.Write([]byte("abc"))
	}))
	defer cst.Close()

	c := cst.Client()
	res, err := c.Get(cst.URL)
	if err == nil || res != nil {
		t.Fatal("Expected a non-nil error and a nil http.Response")
	}
	if got, want := err.Error(), `bad Content-Length "+3"`; !strings.Contains(got, want) {
		t.Fatalf("Error mismatch\nGot: %q\nWanted substring: %q", got, want)
	}
}

// dumpConn is a net.Conn which writes to Writer and reads from Reader
type dumpConn struct {
	io.Writer
	io.Reader
}

func (c *dumpConn) Close() error                       { return nil }
func (c *dumpConn) LocalAddr() net.Addr                { return nil }
func (c *dumpConn) RemoteAddr() net.Addr               { return nil }
func (c *dumpConn) SetDeadline(t time.Time) error      { return nil }
func (c *dumpConn) SetReadDeadline(t time.Time) error  { return nil }
func (c *dumpConn) SetWriteDeadline(t time.Time) error { return nil }

// delegateReader is a reader that delegates to another reader,
// once it arrives on a channel.
type delegateReader struct {
	c chan io.Reader
	r io.Reader // nil until received from c
}

func (r *delegateReader) Read(p []byte) (int, error) {
	if r.r == nil {
		var ok bool
		if r.r, ok = <-r.c; !ok {
			return 0, errors.New("delegate closed")
		}
	}
	return r.r.Read(p)
}

func testTransportRace(req *Request) {
	save := req.Body
	pr, pw := io.Pipe()
	defer pr.Close()
	defer pw.Close()
	dr := &delegateReader{c: make(chan io.Reader)}

	t := &Transport{
		Dial: func(net, addr string) (net.Conn, error) {
			return &dumpConn{pw, dr}, nil
		},
	}
	defer t.CloseIdleConnections()

	quitReadCh := make(chan struct{})
	// Wait for the request before replying with a dummy response:
	go func() {
		defer close(quitReadCh)

		req, err := ReadRequest(bufio.NewReader(pr))
		if err == nil {
			// Ensure all the body is read; otherwise
			// we'll get a partial dump.
			io.Copy(io.Discard, req.Body)
			req.Body.Close()
		}
		select {
		case dr.c <- strings.NewReader("HTTP/1.1 204 No Content\r\nConnection: close\r\n\r\n"):
		case quitReadCh <- struct{}{}:
			// Ensure delegate is closed so Read doesn't block forever.
			close(dr.c)
		}
	}()

	t.RoundTrip(req)

	// Ensure the reader returns before we reset req.Body to prevent
	// a data race on req.Body.
	pw.Close()
	<-quitReadCh

	req.Body = save
}

// Issue 37669
// Test that a cancellation doesn't result in a data race due to the writeLoop
// goroutine being left running, if the caller mutates the processed Request
// upon completion.
func TestErrorWriteLoopRace(t *testing.T) {
	if testing.Short() {
		return
	}
	t.Parallel()
	for i := 0; i < 1000; i++ {
		delay := time.Duration(mrand.Intn(5)) * time.Millisecond
		ctx, cancel := context.WithTimeout(context.Background(), delay)
		defer cancel()

		r := bytes.NewBuffer(make([]byte, 10000))
		req, err := NewRequestWithContext(ctx, MethodPost, "http://example.com", r)
		if err != nil {
			t.Fatal(err)
		}

		testTransportRace(req)
	}
}

// Issue 41600
// Test that a new request which uses the connection of an active request
// cannot cause it to be canceled as well.
func TestCancelRequestWhenSharingConnection(t *testing.T) {
	reqc := make(chan chan struct{}, 2)
	ts := httptest.NewServer(HandlerFunc(func(w ResponseWriter, req *Request) {
		ch := make(chan struct{}, 1)
		reqc <- ch
		<-ch
		w.Header().Add("Content-Length", "0")
	}))
	defer ts.Close()

	client := ts.Client()
	transport := client.Transport.(*Transport)
	transport.MaxIdleConns = 1
	transport.MaxConnsPerHost = 1

	var wg sync.WaitGroup

	wg.Add(1)
	putidlec := make(chan chan struct{})
	go func() {
		defer wg.Done()
		ctx := httptrace.WithClientTrace(context.Background(), &httptrace.ClientTrace{
			PutIdleConn: func(error) {
				// Signal that the idle conn has been returned to the pool,
				// and wait for the order to proceed.
				ch := make(chan struct{})
				putidlec <- ch
				<-ch
			},
		})
		req, _ := NewRequestWithContext(ctx, "GET", ts.URL, nil)
		res, err := client.Do(req)
		if err == nil {
			res.Body.Close()
		}
		if err != nil {
			t.Errorf("request 1: got err %v, want nil", err)
		}
	}()

	// Wait for the first request to receive a response and return the
	// connection to the idle pool.
	r1c := <-reqc
	close(r1c)
	idlec := <-putidlec

	wg.Add(1)
	cancelctx, cancel := context.WithCancel(context.Background())
	go func() {
		defer wg.Done()
		req, _ := NewRequestWithContext(cancelctx, "GET", ts.URL, nil)
		res, err := client.Do(req)
		if err == nil {
			res.Body.Close()
		}
		if !errors.Is(err, context.Canceled) {
			t.Errorf("request 2: got err %v, want Canceled", err)
		}
	}()

	// Wait for the second request to arrive at the server, and then cancel
	// the request context.
	r2c := <-reqc
	cancel()

	// Give the cancelation a moment to take effect, and then unblock the first request.
	time.Sleep(1 * time.Millisecond)
	close(idlec)

	close(r2c)
	wg.Wait()
}<|MERGE_RESOLUTION|>--- conflicted
+++ resolved
@@ -25,14 +25,6 @@
 	"log"
 	mrand "math/rand"
 	"net"
-<<<<<<< HEAD
-=======
-	. "net/http"
-	"net/http/httptest"
-	"net/http/httptrace"
-	"net/http/httputil"
-	"net/http/internal/testcert"
->>>>>>> 959540ca
 	"net/textproto"
 	"net/url"
 	"os"
@@ -50,7 +42,7 @@
 	"github.com/ooni/oohttp/httptest"
 	"github.com/ooni/oohttp/httptrace"
 	"github.com/ooni/oohttp/httputil"
-	"github.com/ooni/oohttp/internal"
+	"github.com/ooni/oohttp/internal/testcert"
 	"golang.org/x/net/http/httpguts"
 )
 
@@ -4329,7 +4321,8 @@
 			t.Error(err)
 			return
 		}
-		if err := sc.(TLSConn).Handshake(); err != nil {
+		ctx := context.Background()
+		if err := sc.(TLSConn).HandshakeContext(ctx); err != nil {
 			t.Error(err)
 			return
 		}
