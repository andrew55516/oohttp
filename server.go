--- conflicted
+++ resolved
@@ -1807,13 +1807,8 @@
 		}
 	}()
 
-<<<<<<< HEAD
 	if tlsConn, ok := c.rwc.(TLSConn); ok {
-		if d := c.server.ReadTimeout; d != 0 {
-=======
-	if tlsConn, ok := c.rwc.(*tls.Conn); ok {
 		if d := c.server.ReadTimeout; d > 0 {
->>>>>>> 959540ca
 			c.rwc.SetReadDeadline(time.Now().Add(d))
 		}
 		if d := c.server.WriteTimeout; d > 0 {
