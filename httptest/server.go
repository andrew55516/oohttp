// Copyright 2011 The Go Authors. All rights reserved.
// Use of this source code is governed by a BSD-style
// license that can be found in the LICENSE file.

// Implementation of Server

package httptest

import (
	"crypto/tls"
	"crypto/x509"
	"flag"
	"fmt"
	"log"
	"net"
<<<<<<< HEAD
=======
	"net/http"
	"net/http/internal/testcert"
>>>>>>> 959540ca
	"os"
	"strings"
	"sync"
	"time"

	"github.com/ooni/oohttp"
	"github.com/ooni/oohttp/internal"
)

// A Server is an HTTP server listening on a system-chosen port on the
// local loopback interface, for use in end-to-end HTTP tests.
type Server struct {
	URL      string // base URL of form http://ipaddr:port with no trailing slash
	Listener net.Listener

	// EnableHTTP2 controls whether HTTP/2 is enabled
	// on the server. It must be set between calling
	// NewUnstartedServer and calling Server.StartTLS.
	EnableHTTP2 bool

	// TLS is the optional TLS configuration, populated with a new config
	// after TLS is started. If set on an unstarted server before StartTLS
	// is called, existing fields are copied into the new config.
	TLS *tls.Config

	// Config may be changed after calling NewUnstartedServer and
	// before Start or StartTLS.
	Config *http.Server

	// certificate is a parsed version of the TLS config certificate, if present.
	certificate *x509.Certificate

	// wg counts the number of outstanding HTTP requests on this server.
	// Close blocks until all requests are finished.
	wg sync.WaitGroup

	mu     sync.Mutex // guards closed and conns
	closed bool
	conns  map[net.Conn]http.ConnState // except terminal states

	// client is configured for use with the server.
	// Its transport is automatically closed when Close is called.
	client *http.Client
}

func newLocalListener() net.Listener {
	if serveFlag != "" {
		l, err := net.Listen("tcp", serveFlag)
		if err != nil {
			panic(fmt.Sprintf("httptest: failed to listen on %v: %v", serveFlag, err))
		}
		return l
	}
	l, err := net.Listen("tcp", "127.0.0.1:0")
	if err != nil {
		if l, err = net.Listen("tcp6", "[::1]:0"); err != nil {
			panic(fmt.Sprintf("httptest: failed to listen on a port: %v", err))
		}
	}
	return l
}

// When debugging a particular http server-based test,
// this flag lets you run
//	go test -run=BrokenTest -httptest.serve=127.0.0.1:8000
// to start the broken server so you can interact with it manually.
// We only register this flag if it looks like the caller knows about it
// and is trying to use it as we don't want to pollute flags and this
// isn't really part of our API. Don't depend on this.
var serveFlag string

func init() {
	if strSliceContainsPrefix(os.Args, "-httptest.serve=") || strSliceContainsPrefix(os.Args, "--httptest.serve=") {
		flag.StringVar(&serveFlag, "httptest.serve", "", "if non-empty, httptest.NewServer serves on this address and blocks.")
	}
}

func strSliceContainsPrefix(v []string, pre string) bool {
	for _, s := range v {
		if strings.HasPrefix(s, pre) {
			return true
		}
	}
	return false
}

// NewServer starts and returns a new Server.
// The caller should call Close when finished, to shut it down.
func NewServer(handler http.Handler) *Server {
	ts := NewUnstartedServer(handler)
	ts.Start()
	return ts
}

// NewUnstartedServer returns a new Server but doesn't start it.
//
// After changing its configuration, the caller should call Start or
// StartTLS.
//
// The caller should call Close when finished, to shut it down.
func NewUnstartedServer(handler http.Handler) *Server {
	return &Server{
		Listener: newLocalListener(),
		Config:   &http.Server{Handler: handler},
	}
}

// Start starts a server from NewUnstartedServer.
func (s *Server) Start() {
	if s.URL != "" {
		panic("Server already started")
	}
	if s.client == nil {
		s.client = &http.Client{Transport: &http.Transport{}}
	}
	s.URL = "http://" + s.Listener.Addr().String()
	s.wrap()
	s.goServe()
	if serveFlag != "" {
		fmt.Fprintln(os.Stderr, "httptest: serving on", s.URL)
		select {}
	}
}

// StartTLS starts TLS on a server from NewUnstartedServer.
func (s *Server) StartTLS() {
	if s.URL != "" {
		panic("Server already started")
	}
	if s.client == nil {
		s.client = &http.Client{Transport: &http.Transport{}}
	}
	cert, err := tls.X509KeyPair(testcert.LocalhostCert, testcert.LocalhostKey)
	if err != nil {
		panic(fmt.Sprintf("httptest: NewTLSServer: %v", err))
	}

	existingConfig := s.TLS
	if existingConfig != nil {
		s.TLS = existingConfig.Clone()
	} else {
		s.TLS = new(tls.Config)
	}
	if s.TLS.NextProtos == nil {
		nextProtos := []string{"http/1.1"}
		if s.EnableHTTP2 {
			nextProtos = []string{"h2"}
		}
		s.TLS.NextProtos = nextProtos
	}
	if len(s.TLS.Certificates) == 0 {
		s.TLS.Certificates = []tls.Certificate{cert}
	}
	s.certificate, err = x509.ParseCertificate(s.TLS.Certificates[0].Certificate[0])
	if err != nil {
		panic(fmt.Sprintf("httptest: NewTLSServer: %v", err))
	}
	certpool := x509.NewCertPool()
	certpool.AddCert(s.certificate)
	s.client.Transport = &http.Transport{
		TLSClientConfig: &tls.Config{
			RootCAs: certpool,
		},
		ForceAttemptHTTP2: s.EnableHTTP2,
	}
	s.Listener = tls.NewListener(s.Listener, s.TLS)
	s.URL = "https://" + s.Listener.Addr().String()
	s.wrap()
	s.goServe()
}

// NewTLSServer starts and returns a new Server using TLS.
// The caller should call Close when finished, to shut it down.
func NewTLSServer(handler http.Handler) *Server {
	ts := NewUnstartedServer(handler)
	ts.StartTLS()
	return ts
}

type closeIdleTransport interface {
	CloseIdleConnections()
}

// Close shuts down the server and blocks until all outstanding
// requests on this server have completed.
func (s *Server) Close() {
	s.mu.Lock()
	if !s.closed {
		s.closed = true
		s.Listener.Close()
		s.Config.SetKeepAlivesEnabled(false)
		for c, st := range s.conns {
			// Force-close any idle connections (those between
			// requests) and new connections (those which connected
			// but never sent a request). StateNew connections are
			// super rare and have only been seen (in
			// previously-flaky tests) in the case of
			// socket-late-binding races from the http Client
			// dialing this server and then getting an idle
			// connection before the dial completed. There is thus
			// a connected connection in StateNew with no
			// associated Request. We only close StateIdle and
			// StateNew because they're not doing anything. It's
			// possible StateNew is about to do something in a few
			// milliseconds, but a previous CL to check again in a
			// few milliseconds wasn't liked (early versions of
			// https://golang.org/cl/15151) so now we just
			// forcefully close StateNew. The docs for Server.Close say
			// we wait for "outstanding requests", so we don't close things
			// in StateActive.
			if st == http.StateIdle || st == http.StateNew {
				s.closeConn(c)
			}
		}
		// If this server doesn't shut down in 5 seconds, tell the user why.
		t := time.AfterFunc(5*time.Second, s.logCloseHangDebugInfo)
		defer t.Stop()
	}
	s.mu.Unlock()

	// Not part of httptest.Server's correctness, but assume most
	// users of httptest.Server will be using the standard
	// transport, so help them out and close any idle connections for them.
	if t, ok := http.DefaultTransport.(closeIdleTransport); ok {
		t.CloseIdleConnections()
	}

	// Also close the client idle connections.
	if s.client != nil {
		if t, ok := s.client.Transport.(closeIdleTransport); ok {
			t.CloseIdleConnections()
		}
	}

	s.wg.Wait()
}

func (s *Server) logCloseHangDebugInfo() {
	s.mu.Lock()
	defer s.mu.Unlock()
	var buf strings.Builder
	buf.WriteString("httptest.Server blocked in Close after 5 seconds, waiting for connections:\n")
	for c, st := range s.conns {
		fmt.Fprintf(&buf, "  %T %p %v in state %v\n", c, c, c.RemoteAddr(), st)
	}
	log.Print(buf.String())
}

// CloseClientConnections closes any open HTTP connections to the test Server.
func (s *Server) CloseClientConnections() {
	s.mu.Lock()
	nconn := len(s.conns)
	ch := make(chan struct{}, nconn)
	for c := range s.conns {
		go s.closeConnChan(c, ch)
	}
	s.mu.Unlock()

	// Wait for outstanding closes to finish.
	//
	// Out of paranoia for making a late change in Go 1.6, we
	// bound how long this can wait, since golang.org/issue/14291
	// isn't fully understood yet. At least this should only be used
	// in tests.
	timer := time.NewTimer(5 * time.Second)
	defer timer.Stop()
	for i := 0; i < nconn; i++ {
		select {
		case <-ch:
		case <-timer.C:
			// Too slow. Give up.
			return
		}
	}
}

// Certificate returns the certificate used by the server, or nil if
// the server doesn't use TLS.
func (s *Server) Certificate() *x509.Certificate {
	return s.certificate
}

// Client returns an HTTP client configured for making requests to the server.
// It is configured to trust the server's TLS test certificate and will
// close its idle connections on Server.Close.
func (s *Server) Client() *http.Client {
	return s.client
}

func (s *Server) goServe() {
	s.wg.Add(1)
	go func() {
		defer s.wg.Done()
		s.Config.Serve(s.Listener)
	}()
}

// wrap installs the connection state-tracking hook to know which
// connections are idle.
func (s *Server) wrap() {
	oldHook := s.Config.ConnState
	s.Config.ConnState = func(c net.Conn, cs http.ConnState) {
		s.mu.Lock()
		defer s.mu.Unlock()

		// Keep Close from returning until the user's ConnState hook
		// (if any) finishes. Without this, the call to forgetConn
		// below might send the count to 0 before we run the hook.
		s.wg.Add(1)
		defer s.wg.Done()

		switch cs {
		case http.StateNew:
			s.wg.Add(1)
			if _, exists := s.conns[c]; exists {
				panic("invalid state transition")
			}
			if s.conns == nil {
				s.conns = make(map[net.Conn]http.ConnState)
			}
			s.conns[c] = cs
			if s.closed {
				// Probably just a socket-late-binding dial from
				// the default transport that lost the race (and
				// thus this connection is now idle and will
				// never be used).
				s.closeConn(c)
			}
		case http.StateActive:
			if oldState, ok := s.conns[c]; ok {
				if oldState != http.StateNew && oldState != http.StateIdle {
					panic("invalid state transition")
				}
				s.conns[c] = cs
			}
		case http.StateIdle:
			if oldState, ok := s.conns[c]; ok {
				if oldState != http.StateActive {
					panic("invalid state transition")
				}
				s.conns[c] = cs
			}
			if s.closed {
				s.closeConn(c)
			}
		case http.StateHijacked, http.StateClosed:
			s.forgetConn(c)
		}
		if oldHook != nil {
			oldHook(c, cs)
		}
	}
}

// closeConn closes c.
// s.mu must be held.
func (s *Server) closeConn(c net.Conn) { s.closeConnChan(c, nil) }

// closeConnChan is like closeConn, but takes an optional channel to receive a value
// when the goroutine closing c is done.
func (s *Server) closeConnChan(c net.Conn, done chan<- struct{}) {
	c.Close()
	if done != nil {
		done <- struct{}{}
	}
}

// forgetConn removes c from the set of tracked conns and decrements it from the
// waitgroup, unless it was previously removed.
// s.mu must be held.
func (s *Server) forgetConn(c net.Conn) {
	if _, ok := s.conns[c]; ok {
		delete(s.conns, c)
		s.wg.Done()
	}
}<|MERGE_RESOLUTION|>--- conflicted
+++ resolved
@@ -13,18 +13,13 @@
 	"fmt"
 	"log"
 	"net"
-<<<<<<< HEAD
-=======
-	"net/http"
-	"net/http/internal/testcert"
->>>>>>> 959540ca
 	"os"
 	"strings"
 	"sync"
 	"time"
 
 	"github.com/ooni/oohttp"
-	"github.com/ooni/oohttp/internal"
+	"github.com/ooni/oohttp/internal/testcert"
 )
 
 // A Server is an HTTP server listening on a system-chosen port on the
