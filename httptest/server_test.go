// Copyright 2012 The Go Authors. All rights reserved.
// Use of this source code is governed by a BSD-style
// license that can be found in the LICENSE file.

package httptest

import (
	"bufio"
	"io"
	"net"
<<<<<<< HEAD
=======
	"net/http"
	"sync"
>>>>>>> 955a0660
	"testing"

	"github.com/ooni/oohttp"
)

type newServerFunc func(http.Handler) *Server

var newServers = map[string]newServerFunc{
	"NewServer":    NewServer,
	"NewTLSServer": NewTLSServer,

	// The manual variants of newServer create a Server manually by only filling
	// in the exported fields of Server.
	"NewServerManual": func(h http.Handler) *Server {
		ts := &Server{Listener: newLocalListener(), Config: &http.Server{Handler: h}}
		ts.Start()
		return ts
	},
	"NewTLSServerManual": func(h http.Handler) *Server {
		ts := &Server{Listener: newLocalListener(), Config: &http.Server{Handler: h}}
		ts.StartTLS()
		return ts
	},
}

func TestServer(t *testing.T) {
	for _, name := range []string{"NewServer", "NewServerManual"} {
		t.Run(name, func(t *testing.T) {
			newServer := newServers[name]
			t.Run("Server", func(t *testing.T) { testServer(t, newServer) })
			t.Run("GetAfterClose", func(t *testing.T) { testGetAfterClose(t, newServer) })
			t.Run("ServerCloseBlocking", func(t *testing.T) { testServerCloseBlocking(t, newServer) })
			t.Run("ServerCloseClientConnections", func(t *testing.T) { testServerCloseClientConnections(t, newServer) })
			t.Run("ServerClientTransportType", func(t *testing.T) { testServerClientTransportType(t, newServer) })
		})
	}
	for _, name := range []string{"NewTLSServer", "NewTLSServerManual"} {
		t.Run(name, func(t *testing.T) {
			newServer := newServers[name]
			t.Run("ServerClient", func(t *testing.T) { testServerClient(t, newServer) })
			t.Run("TLSServerClientTransportType", func(t *testing.T) { testTLSServerClientTransportType(t, newServer) })
		})
	}
}

func testServer(t *testing.T, newServer newServerFunc) {
	ts := newServer(http.HandlerFunc(func(w http.ResponseWriter, r *http.Request) {
		w.Write([]byte("hello"))
	}))
	defer ts.Close()
	res, err := http.Get(ts.URL)
	if err != nil {
		t.Fatal(err)
	}
	got, err := io.ReadAll(res.Body)
	res.Body.Close()
	if err != nil {
		t.Fatal(err)
	}
	if string(got) != "hello" {
		t.Errorf("got %q, want hello", string(got))
	}
}

// Issue 12781
func testGetAfterClose(t *testing.T, newServer newServerFunc) {
	ts := newServer(http.HandlerFunc(func(w http.ResponseWriter, r *http.Request) {
		w.Write([]byte("hello"))
	}))

	res, err := http.Get(ts.URL)
	if err != nil {
		t.Fatal(err)
	}
	got, err := io.ReadAll(res.Body)
	if err != nil {
		t.Fatal(err)
	}
	if string(got) != "hello" {
		t.Fatalf("got %q, want hello", string(got))
	}

	ts.Close()

	res, err = http.Get(ts.URL)
	if err == nil {
		body, _ := io.ReadAll(res.Body)
		t.Fatalf("Unexpected response after close: %v, %v, %s", res.Status, res.Header, body)
	}
}

func testServerCloseBlocking(t *testing.T, newServer newServerFunc) {
	ts := newServer(http.HandlerFunc(func(w http.ResponseWriter, r *http.Request) {
		w.Write([]byte("hello"))
	}))
	dial := func() net.Conn {
		c, err := net.Dial("tcp", ts.Listener.Addr().String())
		if err != nil {
			t.Fatal(err)
		}
		return c
	}

	// Keep one connection in StateNew (connected, but not sending anything)
	cnew := dial()
	defer cnew.Close()

	// Keep one connection in StateIdle (idle after a request)
	cidle := dial()
	defer cidle.Close()
	cidle.Write([]byte("HEAD / HTTP/1.1\r\nHost: foo\r\n\r\n"))
	_, err := http.ReadResponse(bufio.NewReader(cidle), nil)
	if err != nil {
		t.Fatal(err)
	}

	ts.Close() // test we don't hang here forever.
}

// Issue 14290
func testServerCloseClientConnections(t *testing.T, newServer newServerFunc) {
	var s *Server
	s = newServer(http.HandlerFunc(func(w http.ResponseWriter, r *http.Request) {
		s.CloseClientConnections()
	}))
	defer s.Close()
	res, err := http.Get(s.URL)
	if err == nil {
		res.Body.Close()
		t.Fatalf("Unexpected response: %#v", res)
	}
}

// Tests that the Server.Client method works and returns an http.Client that can hit
// NewTLSServer without cert warnings.
func testServerClient(t *testing.T, newTLSServer newServerFunc) {
	ts := newTLSServer(http.HandlerFunc(func(w http.ResponseWriter, r *http.Request) {
		w.Write([]byte("hello"))
	}))
	defer ts.Close()
	client := ts.Client()
	res, err := client.Get(ts.URL)
	if err != nil {
		t.Fatal(err)
	}
	got, err := io.ReadAll(res.Body)
	res.Body.Close()
	if err != nil {
		t.Fatal(err)
	}
	if string(got) != "hello" {
		t.Errorf("got %q, want hello", string(got))
	}
}

// Tests that the Server.Client.Transport interface is implemented
// by a *http.Transport.
func testServerClientTransportType(t *testing.T, newServer newServerFunc) {
	ts := newServer(http.HandlerFunc(func(w http.ResponseWriter, r *http.Request) {
	}))
	defer ts.Close()
	client := ts.Client()
	if _, ok := client.Transport.(*http.Transport); !ok {
		t.Errorf("got %T, want *http.Transport", client.Transport)
	}
}

// Tests that the TLS Server.Client.Transport interface is implemented
// by a *http.Transport.
func testTLSServerClientTransportType(t *testing.T, newTLSServer newServerFunc) {
	ts := newTLSServer(http.HandlerFunc(func(w http.ResponseWriter, r *http.Request) {
	}))
	defer ts.Close()
	client := ts.Client()
	if _, ok := client.Transport.(*http.Transport); !ok {
		t.Errorf("got %T, want *http.Transport", client.Transport)
	}
}

type onlyCloseListener struct {
	net.Listener
}

func (onlyCloseListener) Close() error { return nil }

// Issue 19729: panic in Server.Close for values created directly
// without a constructor (so the unexported client field is nil).
func TestServerZeroValueClose(t *testing.T) {
	ts := &Server{
		Listener: onlyCloseListener{},
		Config:   &http.Server{},
	}

	ts.Close() // tests that it doesn't panic
}

// Issue 51799: test hijacking a connection and then closing it
// concurrently with closing the server.
func TestCloseHijackedConnection(t *testing.T) {
	hijacked := make(chan net.Conn)
	ts := NewServer(http.HandlerFunc(func(w http.ResponseWriter, r *http.Request) {
		defer close(hijacked)
		hj, ok := w.(http.Hijacker)
		if !ok {
			t.Fatal("failed to hijack")
		}
		c, _, err := hj.Hijack()
		if err != nil {
			t.Fatal(err)
		}
		hijacked <- c
	}))

	var wg sync.WaitGroup
	wg.Add(1)
	go func() {
		defer wg.Done()
		req, err := http.NewRequest("GET", ts.URL, nil)
		if err != nil {
			t.Log(err)
		}
		// Use a client not associated with the Server.
		var c http.Client
		resp, err := c.Do(req)
		if err != nil {
			t.Log(err)
			return
		}
		resp.Body.Close()
	}()

	wg.Add(1)
	conn := <-hijacked
	go func(conn net.Conn) {
		defer wg.Done()
		// Close the connection and then inform the Server that
		// we closed it.
		conn.Close()
		ts.Config.ConnState(conn, http.StateClosed)
	}(conn)

	wg.Add(1)
	go func() {
		defer wg.Done()
		ts.Close()
	}()
	wg.Wait()
}

func TestTLSServerWithHTTP2(t *testing.T) {
	modes := []struct {
		name      string
		wantProto string
	}{
		{"http1", "HTTP/1.1"},
		{"http2", "HTTP/2.0"},
	}

	for _, tt := range modes {
		t.Run(tt.name, func(t *testing.T) {
			cst := NewUnstartedServer(http.HandlerFunc(func(w http.ResponseWriter, r *http.Request) {
				w.Header().Set("X-Proto", r.Proto)
			}))

			switch tt.name {
			case "http2":
				cst.EnableHTTP2 = true
				cst.StartTLS()
			default:
				cst.Start()
			}

			defer cst.Close()

			res, err := cst.Client().Get(cst.URL)
			if err != nil {
				t.Fatalf("Failed to make request: %v", err)
			}
			if g, w := res.Header.Get("X-Proto"), tt.wantProto; g != w {
				t.Fatalf("X-Proto header mismatch:\n\tgot:  %q\n\twant: %q", g, w)
			}
		})
	}
}<|MERGE_RESOLUTION|>--- conflicted
+++ resolved
@@ -8,11 +8,7 @@
 	"bufio"
 	"io"
 	"net"
-<<<<<<< HEAD
-=======
-	"net/http"
 	"sync"
->>>>>>> 955a0660
 	"testing"
 
 	"github.com/ooni/oohttp"
