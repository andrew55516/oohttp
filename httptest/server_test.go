// Copyright 2012 The Go Authors. All rights reserved.
// Use of this source code is governed by a BSD-style
// license that can be found in the LICENSE file.

package httptest

import (
	"bufio"
	"io"
	"net"
<<<<<<< HEAD
=======
	"net/http"
>>>>>>> cc3228fa
	"sync"
	"testing"

	"github.com/ooni/oohttp"
)

type newServerFunc func(http.Handler) *Server

var newServers = map[string]newServerFunc{
	"NewServer":    NewServer,
	"NewTLSServer": NewTLSServer,

	// The manual variants of newServer create a Server manually by only filling
	// in the exported fields of Server.
	"NewServerManual": func(h http.Handler) *Server {
		ts := &Server{Listener: newLocalListener(), Config: &http.Server{Handler: h}}
		ts.Start()
		return ts
	},
	"NewTLSServerManual": func(h http.Handler) *Server {
		ts := &Server{Listener: newLocalListener(), Config: &http.Server{Handler: h}}
		ts.StartTLS()
		return ts
	},
}

func TestServer(t *testing.T) {
	for _, name := range []string{"NewServer", "NewServerManual"} {
		t.Run(name, func(t *testing.T) {
			newServer := newServers[name]
			t.Run("Server", func(t *testing.T) { testServer(t, newServer) })
			t.Run("GetAfterClose", func(t *testing.T) { testGetAfterClose(t, newServer) })
			t.Run("ServerCloseBlocking", func(t *testing.T) { testServerCloseBlocking(t, newServer) })
			t.Run("ServerCloseClientConnections", func(t *testing.T) { testServerCloseClientConnections(t, newServer) })
			t.Run("ServerClientTransportType", func(t *testing.T) { testServerClientTransportType(t, newServer) })
		})
	}
	for _, name := range []string{"NewTLSServer", "NewTLSServerManual"} {
		t.Run(name, func(t *testing.T) {
			newServer := newServers[name]
			t.Run("ServerClient", func(t *testing.T) { testServerClient(t, newServer) })
			t.Run("TLSServerClientTransportType", func(t *testing.T) { testTLSServerClientTransportType(t, newServer) })
		})
	}
}

func testServer(t *testing.T, newServer newServerFunc) {
	ts := newServer(http.HandlerFunc(func(w http.ResponseWriter, r *http.Request) {
		w.Write([]byte("hello"))
	}))
	defer ts.Close()
	res, err := http.Get(ts.URL)
	if err != nil {
		t.Fatal(err)
	}
	got, err := io.ReadAll(res.Body)
	res.Body.Close()
	if err != nil {
		t.Fatal(err)
	}
	if string(got) != "hello" {
		t.Errorf("got %q, want hello", string(got))
	}
}

// Issue 12781
func testGetAfterClose(t *testing.T, newServer newServerFunc) {
	ts := newServer(http.HandlerFunc(func(w http.ResponseWriter, r *http.Request) {
		w.Write([]byte("hello"))
	}))

	res, err := http.Get(ts.URL)
	if err != nil {
		t.Fatal(err)
	}
	got, err := io.ReadAll(res.Body)
	if err != nil {
		t.Fatal(err)
	}
	if string(got) != "hello" {
		t.Fatalf("got %q, want hello", string(got))
	}

	ts.Close()

	res, err = http.Get(ts.URL)
	if err == nil {
		body, _ := io.ReadAll(res.Body)
		t.Fatalf("Unexpected response after close: %v, %v, %s", res.Status, res.Header, body)
	}
}

func testServerCloseBlocking(t *testing.T, newServer newServerFunc) {
	ts := newServer(http.HandlerFunc(func(w http.ResponseWriter, r *http.Request) {
		w.Write([]byte("hello"))
	}))
	dial := func() net.Conn {
		c, err := net.Dial("tcp", ts.Listener.Addr().String())
		if err != nil {
			t.Fatal(err)
		}
		return c
	}

	// Keep one connection in StateNew (connected, but not sending anything)
	cnew := dial()
	defer cnew.Close()

	// Keep one connection in StateIdle (idle after a request)
	cidle := dial()
	defer cidle.Close()
	cidle.Write([]byte("HEAD / HTTP/1.1\r\nHost: foo\r\n\r\n"))
	_, err := http.ReadResponse(bufio.NewReader(cidle), nil)
	if err != nil {
		t.Fatal(err)
	}

	ts.Close() // test we don't hang here forever.
}

// Issue 14290
func testServerCloseClientConnections(t *testing.T, newServer newServerFunc) {
	var s *Server
	s = newServer(http.HandlerFunc(func(w http.ResponseWriter, r *http.Request) {
		s.CloseClientConnections()
	}))
	defer s.Close()
	res, err := http.Get(s.URL)
	if err == nil {
		res.Body.Close()
		t.Fatalf("Unexpected response: %#v", res)
	}
}

// Tests that the Server.Client method works and returns an http.Client that can hit
// NewTLSServer without cert warnings.
func testServerClient(t *testing.T, newTLSServer newServerFunc) {
	ts := newTLSServer(http.HandlerFunc(func(w http.ResponseWriter, r *http.Request) {
		w.Write([]byte("hello"))
	}))
	defer ts.Close()
	client := ts.Client()
	res, err := client.Get(ts.URL)
	if err != nil {
		t.Fatal(err)
	}
	got, err := io.ReadAll(res.Body)
	res.Body.Close()
	if err != nil {
		t.Fatal(err)
	}
	if string(got) != "hello" {
		t.Errorf("got %q, want hello", string(got))
	}
}

// Tests that the Server.Client.Transport interface is implemented
// by a *http.Transport.
func testServerClientTransportType(t *testing.T, newServer newServerFunc) {
	ts := newServer(http.HandlerFunc(func(w http.ResponseWriter, r *http.Request) {
	}))
	defer ts.Close()
	client := ts.Client()
	if _, ok := client.Transport.(*http.Transport); !ok {
		t.Errorf("got %T, want *http.Transport", client.Transport)
	}
}

// Tests that the TLS Server.Client.Transport interface is implemented
// by a *http.Transport.
func testTLSServerClientTransportType(t *testing.T, newTLSServer newServerFunc) {
	ts := newTLSServer(http.HandlerFunc(func(w http.ResponseWriter, r *http.Request) {
	}))
	defer ts.Close()
	client := ts.Client()
	if _, ok := client.Transport.(*http.Transport); !ok {
		t.Errorf("got %T, want *http.Transport", client.Transport)
	}
}

type onlyCloseListener struct {
	net.Listener
}

func (onlyCloseListener) Close() error { return nil }

// Issue 19729: panic in Server.Close for values created directly
// without a constructor (so the unexported client field is nil).
func TestServerZeroValueClose(t *testing.T) {
	ts := &Server{
		Listener: onlyCloseListener{},
		Config:   &http.Server{},
	}

	ts.Close() // tests that it doesn't panic
}

// Issue 51799: test hijacking a connection and then closing it
// concurrently with closing the server.
func TestCloseHijackedConnection(t *testing.T) {
	hijacked := make(chan net.Conn)
	ts := NewServer(http.HandlerFunc(func(w http.ResponseWriter, r *http.Request) {
		defer close(hijacked)
		hj, ok := w.(http.Hijacker)
		if !ok {
			t.Fatal("failed to hijack")
		}
		c, _, err := hj.Hijack()
		if err != nil {
			t.Fatal(err)
		}
		hijacked <- c
	}))

	var wg sync.WaitGroup
	wg.Add(1)
	go func() {
		defer wg.Done()
		req, err := http.NewRequest("GET", ts.URL, nil)
		if err != nil {
			t.Log(err)
		}
		// Use a client not associated with the Server.
		var c http.Client
		resp, err := c.Do(req)
		if err != nil {
			t.Log(err)
			return
		}
		resp.Body.Close()
	}()

	wg.Add(1)
	conn := <-hijacked
	go func(conn net.Conn) {
		defer wg.Done()
		// Close the connection and then inform the Server that
		// we closed it.
		conn.Close()
		ts.Config.ConnState(conn, http.StateClosed)
	}(conn)

	wg.Add(1)
	go func() {
		defer wg.Done()
		ts.Close()
	}()
	wg.Wait()
}

func TestTLSServerWithHTTP2(t *testing.T) {
	modes := []struct {
		name      string
		wantProto string
	}{
		{"http1", "HTTP/1.1"},
		{"http2", "HTTP/2.0"},
	}

	for _, tt := range modes {
		t.Run(tt.name, func(t *testing.T) {
			cst := NewUnstartedServer(http.HandlerFunc(func(w http.ResponseWriter, r *http.Request) {
				w.Header().Set("X-Proto", r.Proto)
			}))

			switch tt.name {
			case "http2":
				cst.EnableHTTP2 = true
				cst.StartTLS()
			default:
				cst.Start()
			}

			defer cst.Close()

			res, err := cst.Client().Get(cst.URL)
			if err != nil {
				t.Fatalf("Failed to make request: %v", err)
			}
			if g, w := res.Header.Get("X-Proto"), tt.wantProto; g != w {
				t.Fatalf("X-Proto header mismatch:\n\tgot:  %q\n\twant: %q", g, w)
			}
		})
	}
}<|MERGE_RESOLUTION|>--- conflicted
+++ resolved
@@ -8,14 +8,10 @@
 	"bufio"
 	"io"
 	"net"
-<<<<<<< HEAD
-=======
-	"net/http"
->>>>>>> cc3228fa
 	"sync"
 	"testing"
 
-	"github.com/ooni/oohttp"
+	http "github.com/ooni/oohttp"
 )
 
 type newServerFunc func(http.Handler) *Server
